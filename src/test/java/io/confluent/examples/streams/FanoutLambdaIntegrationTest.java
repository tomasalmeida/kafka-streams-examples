--- conflicted
+++ resolved
@@ -92,15 +92,9 @@
     streamsConfiguration.put(StreamsConfig.DEFAULT_VALUE_SERDE_CLASS_CONFIG, Serdes.String().getClass().getName());
     streamsConfiguration.put(ConsumerConfig.AUTO_OFFSET_RESET_CONFIG, "earliest");
 
-<<<<<<< HEAD
-    KStream<byte[], String> stream1 = builder.stream(inputTopicA);
-    KStream<byte[], String> stream2 = stream1.mapValues((v -> v.toUpperCase()));
-    KStream<byte[], String> stream3 = stream1.mapValues(v -> v.toLowerCase());
-=======
     final KStream<byte[], String> stream1 = builder.stream(inputTopicA);
-    final KStream<byte[], String> stream2 = stream1.mapValues(String::toUpperCase);
-    final KStream<byte[], String> stream3 = stream1.mapValues(String::toLowerCase);
->>>>>>> a308db83
+    final KStream<byte[], String> stream2 = stream1.mapValues((v -> v.toUpperCase()));
+    final KStream<byte[], String> stream3 = stream1.mapValues(v -> v.toLowerCase());
     stream2.to(outputTopicB);
     stream3.to(outputTopicC);
 
