/*
 * Copyright Confluent Inc.
 *
 * Licensed under the Apache License, Version 2.0 (the "License");
 * you may not use this file except in compliance with the License.
 * You may obtain a copy of the License at
 *
 *    http://www.apache.org/licenses/LICENSE-2.0
 *
 * Unless required by applicable law or agreed to in writing, software
 * distributed under the License is distributed on an "AS IS" BASIS,
 * WITHOUT WARRANTIES OR CONDITIONS OF ANY KIND, either express or implied.
 * See the License for the specific language governing permissions and
 * limitations under the License.
 */
package io.confluent.examples.streams;

import org.apache.kafka.clients.consumer.ConsumerConfig;
import org.apache.kafka.clients.producer.ProducerConfig;
import org.apache.kafka.common.serialization.Serdes;
import org.apache.kafka.common.serialization.StringDeserializer;
import org.apache.kafka.common.serialization.StringSerializer;
import org.apache.kafka.streams.KafkaStreams;
import org.apache.kafka.streams.KeyValue;
import org.apache.kafka.streams.StreamsBuilder;
import org.apache.kafka.streams.StreamsConfig;
import org.apache.kafka.streams.TopologyTestDriver;
import org.apache.kafka.streams.kstream.JoinWindows;
import org.apache.kafka.streams.kstream.Joined;
import org.apache.kafka.streams.kstream.KStream;
import org.apache.kafka.test.TestUtils;
import org.junit.BeforeClass;
import org.junit.ClassRule;
import org.junit.Test;

import java.time.Duration;
import java.util.Arrays;
import java.util.List;
import java.util.Properties;

import io.confluent.examples.streams.kafka.EmbeddedSingleNodeKafkaCluster;

import static org.assertj.core.api.Assertions.assertThat;

/**
 * End-to-end integration test that demonstrates how to perform a join between two KStreams.
 *
 * Note: This example uses lambda expressions and thus works with Java 8+ only.
 */
public class StreamToStreamJoinIntegrationTest {

  private static final String adImpressionsTopic = "adImpressions";
  private static final String adClicksTopic = "adClicks";
  private static final String outputTopic = "output-topic";

  @Test
  public void shouldJoinTwoStreams() {
    // Input 1: Ad impressions
    final List<KeyValue<String, String>> inputAdImpressions = Arrays.asList(
      new KeyValue<>("car-advertisement", "shown"),
      new KeyValue<>("newspaper-advertisement", "shown"),
      new KeyValue<>("gadget-advertisement", "shown")
    );

    // Input 2: Ad clicks
    final List<KeyValue<String, String>> inputAdClicks = Arrays.asList(
      new KeyValue<>("newspaper-advertisement", "clicked"),
      new KeyValue<>("gadget-advertisement", "clicked"),
      new KeyValue<>("newspaper-advertisement", "clicked")
    );

    final List<KeyValue<String, String>> expectedResults = Arrays.asList(
<<<<<<< HEAD
      new KeyValue<>("car-advertisement", "shown/not-clicked-yet"),
      new KeyValue<>("newspaper-advertisement", "shown/not-clicked-yet"),
      new KeyValue<>("gadget-advertisement", "shown/not-clicked-yet"),
=======
      new KeyValue<>("car-advertisement", "shown/null"),
      new KeyValue<>("newspaper-advertisement", "shown/null"),
      new KeyValue<>("gadget-advertisement", "shown/null"),
>>>>>>> c41a9f24
      new KeyValue<>("newspaper-advertisement", "shown/clicked"),
      new KeyValue<>("gadget-advertisement", "shown/clicked"),
      new KeyValue<>("newspaper-advertisement", "shown/clicked")
    );

    //
    // Step 1: Configure and start the processor topology.
    //
<<<<<<< HEAD
=======

>>>>>>> c41a9f24
    final Properties streamsConfiguration = new Properties();
    streamsConfiguration.put(StreamsConfig.APPLICATION_ID_CONFIG, "stream-stream-join-lambda-integration-test");
    streamsConfiguration.put(StreamsConfig.BOOTSTRAP_SERVERS_CONFIG, "dummy config");
    streamsConfiguration.put(StreamsConfig.DEFAULT_KEY_SERDE_CLASS_CONFIG, Serdes.String().getClass().getName());
    streamsConfiguration.put(StreamsConfig.DEFAULT_VALUE_SERDE_CLASS_CONFIG, Serdes.String().getClass().getName());
    // Use a temporary directory for storing state, which will be automatically removed after the test.
    streamsConfiguration.put(StreamsConfig.STATE_DIR_CONFIG, TestUtils.tempDirectory().getAbsolutePath());

    final StreamsBuilder builder = new StreamsBuilder();
    final KStream<String, String> alerts = builder.stream(adImpressionsTopic);
    final KStream<String, String> incidents = builder.stream(adClicksTopic);

    // In this example, we opt to perform an OUTER JOIN between the two streams.  We picked this
    // join type to show how the Streams API will send further join updates downstream whenever,
    // for the same join key (e.g. "newspaper-advertisement"), we receive an update from either of
    // the two joined streams during the defined join window.
<<<<<<< HEAD
    final KStream<String, String> impressionsAndClicks = alerts.outerJoin(
      incidents,
      (impressionValue, clickValue) ->
        (clickValue == null)? impressionValue + "/not-clicked-yet": impressionValue + "/" + clickValue,
      // KStream-KStream joins are always windowed joins, hence we must provide a join window.
      JoinWindows.of(Duration.ofSeconds(5)),
      // In this specific example, we don't need to define join serdes explicitly because the key, left value, and
      // right value are all of type String, which matches our default serdes configured for the application.  However,
      // we want to showcase the use of `Joined.with(...)` in case your code needs a different type setup.
      Joined.with(
        Serdes.String(), /* key */
        Serdes.String(), /* left value */
        Serdes.String()  /* right value */
      )
    );
=======
    final KStream<String, String> impressionsAndClicks = alerts.outerJoin(incidents,
      (impressionValue, clickValue) -> impressionValue + "/" + clickValue,
      // KStream-KStream joins are always windowed joins, hence we must provide a join window.
      JoinWindows.of(TimeUnit.SECONDS.toMillis(5)));
>>>>>>> c41a9f24

    // Write the results to the output topic.
    impressionsAndClicks.to(outputTopic);

    final TopologyTestDriver topologyTestDriver = new TopologyTestDriver(builder.build(), streamsConfiguration);

    try {
      //
      // Step 2: Publish ad impressions.
      //
      IntegrationTestUtils.produceKeyValuesSynchronously(
        adImpressionsTopic,
        inputAdImpressions,
        topologyTestDriver,
        new StringSerializer(),
        new StringSerializer()
      );

      //
      // Step 3: Publish ad clicks.
      //
      IntegrationTestUtils.produceKeyValuesSynchronously(
        adClicksTopic,
        inputAdClicks,
        topologyTestDriver,
        new StringSerializer(),
        new StringSerializer()
      );

      //
      // Step 4: Verify the application's output data.
      //
      final List<KeyValue<String, String>> actualResults =
        IntegrationTestUtils.drainStreamOutput(
          outputTopic,
          topologyTestDriver,
          new StringDeserializer(),
          new StringDeserializer()
        );
      assertThat(actualResults).containsExactlyElementsOf(expectedResults);
    } finally {
      topologyTestDriver.close();
    }
  }

}<|MERGE_RESOLUTION|>--- conflicted
+++ resolved
@@ -15,12 +15,9 @@
  */
 package io.confluent.examples.streams;
 
-import org.apache.kafka.clients.consumer.ConsumerConfig;
-import org.apache.kafka.clients.producer.ProducerConfig;
 import org.apache.kafka.common.serialization.Serdes;
 import org.apache.kafka.common.serialization.StringDeserializer;
 import org.apache.kafka.common.serialization.StringSerializer;
-import org.apache.kafka.streams.KafkaStreams;
 import org.apache.kafka.streams.KeyValue;
 import org.apache.kafka.streams.StreamsBuilder;
 import org.apache.kafka.streams.StreamsConfig;
@@ -29,16 +26,12 @@
 import org.apache.kafka.streams.kstream.Joined;
 import org.apache.kafka.streams.kstream.KStream;
 import org.apache.kafka.test.TestUtils;
-import org.junit.BeforeClass;
-import org.junit.ClassRule;
 import org.junit.Test;
 
 import java.time.Duration;
 import java.util.Arrays;
 import java.util.List;
 import java.util.Properties;
-
-import io.confluent.examples.streams.kafka.EmbeddedSingleNodeKafkaCluster;
 
 import static org.assertj.core.api.Assertions.assertThat;
 
@@ -70,15 +63,9 @@
     );
 
     final List<KeyValue<String, String>> expectedResults = Arrays.asList(
-<<<<<<< HEAD
       new KeyValue<>("car-advertisement", "shown/not-clicked-yet"),
       new KeyValue<>("newspaper-advertisement", "shown/not-clicked-yet"),
       new KeyValue<>("gadget-advertisement", "shown/not-clicked-yet"),
-=======
-      new KeyValue<>("car-advertisement", "shown/null"),
-      new KeyValue<>("newspaper-advertisement", "shown/null"),
-      new KeyValue<>("gadget-advertisement", "shown/null"),
->>>>>>> c41a9f24
       new KeyValue<>("newspaper-advertisement", "shown/clicked"),
       new KeyValue<>("gadget-advertisement", "shown/clicked"),
       new KeyValue<>("newspaper-advertisement", "shown/clicked")
@@ -87,10 +74,6 @@
     //
     // Step 1: Configure and start the processor topology.
     //
-<<<<<<< HEAD
-=======
-
->>>>>>> c41a9f24
     final Properties streamsConfiguration = new Properties();
     streamsConfiguration.put(StreamsConfig.APPLICATION_ID_CONFIG, "stream-stream-join-lambda-integration-test");
     streamsConfiguration.put(StreamsConfig.BOOTSTRAP_SERVERS_CONFIG, "dummy config");
@@ -107,7 +90,6 @@
     // join type to show how the Streams API will send further join updates downstream whenever,
     // for the same join key (e.g. "newspaper-advertisement"), we receive an update from either of
     // the two joined streams during the defined join window.
-<<<<<<< HEAD
     final KStream<String, String> impressionsAndClicks = alerts.outerJoin(
       incidents,
       (impressionValue, clickValue) ->
@@ -123,19 +105,11 @@
         Serdes.String()  /* right value */
       )
     );
-=======
-    final KStream<String, String> impressionsAndClicks = alerts.outerJoin(incidents,
-      (impressionValue, clickValue) -> impressionValue + "/" + clickValue,
-      // KStream-KStream joins are always windowed joins, hence we must provide a join window.
-      JoinWindows.of(TimeUnit.SECONDS.toMillis(5)));
->>>>>>> c41a9f24
 
     // Write the results to the output topic.
     impressionsAndClicks.to(outputTopic);
 
-    final TopologyTestDriver topologyTestDriver = new TopologyTestDriver(builder.build(), streamsConfiguration);
-
-    try {
+    try (final TopologyTestDriver topologyTestDriver = new TopologyTestDriver(builder.build(), streamsConfiguration)) {
       //
       // Step 2: Publish ad impressions.
       //
@@ -169,8 +143,6 @@
           new StringDeserializer()
         );
       assertThat(actualResults).containsExactlyElementsOf(expectedResults);
-    } finally {
-      topologyTestDriver.close();
     }
   }
 
