/*
 * Copyright Confluent Inc.
 *
 * Licensed under the Apache License, Version 2.0 (the "License");
 * you may not use this file except in compliance with the License.
 * You may obtain a copy of the License at
 *
 *    http://www.apache.org/licenses/LICENSE-2.0
 *
 * Unless required by applicable law or agreed to in writing, software
 * distributed under the License is distributed on an "AS IS" BASIS,
 * WITHOUT WARRANTIES OR CONDITIONS OF ANY KIND, either express or implied.
 * See the License for the specific language governing permissions and
 * limitations under the License.
 */
package io.confluent.examples.streams.interactivequeries.kafkamusic;

import io.confluent.examples.streams.avro.Song;
import io.confluent.examples.streams.avro.SongPlayCount;
import io.confluent.examples.streams.interactivequeries.HostStoreInfo;
import io.confluent.examples.streams.interactivequeries.MetadataService;
import org.apache.kafka.common.serialization.LongSerializer;
import org.apache.kafka.common.serialization.StringSerializer;
import org.apache.kafka.streams.KafkaStreams;
import org.apache.kafka.streams.StoreQueryParameters;
import org.apache.kafka.streams.state.HostInfo;
import org.apache.kafka.streams.state.QueryableStoreTypes;
import org.apache.kafka.streams.state.ReadOnlyKeyValueStore;
import org.eclipse.jetty.server.Server;
import org.eclipse.jetty.server.ServerConnector;
import org.eclipse.jetty.servlet.ServletContextHandler;
import org.eclipse.jetty.servlet.ServletHolder;
import org.glassfish.jersey.jackson.JacksonFeature;
import org.glassfish.jersey.server.ResourceConfig;
import org.glassfish.jersey.servlet.ServletContainer;
import org.slf4j.Logger;
import org.slf4j.LoggerFactory;

import javax.ws.rs.GET;
import javax.ws.rs.NotFoundException;
import javax.ws.rs.Path;
import javax.ws.rs.PathParam;
import javax.ws.rs.Produces;
import javax.ws.rs.client.Client;
import javax.ws.rs.client.ClientBuilder;
import javax.ws.rs.core.GenericType;
import javax.ws.rs.core.MediaType;
import java.util.ArrayList;
import java.util.List;

import static org.apache.kafka.streams.StoreQueryParameters.fromNameAndType;

/**
 *  A simple REST proxy that runs embedded in the {@link KafkaMusicExample}. This is used to
 *  demonstrate how a developer can use the Interactive Queries APIs exposed by Kafka Streams to
 *  locate and query the State Stores within a Kafka Streams Application.
 */
@Path("kafka-music")
public class MusicPlaysRestService {

  private final KafkaStreams streams;
  private final MetadataService metadataService;
  private final HostInfo hostInfo;
  private final Client client = ClientBuilder.newBuilder().register(JacksonFeature.class).build();
  private Server jettyServer;
  private final LongSerializer serializer = new LongSerializer();
  private static final Logger log = LoggerFactory.getLogger(MusicPlaysRestService.class);


  MusicPlaysRestService(final KafkaStreams streams, final HostInfo hostInfo) {
    this.streams = streams;
    this.metadataService = new MetadataService(streams);
    this.hostInfo = hostInfo;
  }


  @GET
  @Path("/charts/genre/{genre}")
  @Produces(MediaType.APPLICATION_JSON)
  public List<SongPlayCountBean> genreCharts(@PathParam("genre") final String genre) {

    // The genre might be hosted on another instance. We need to find which instance it is on
    // and then perform a remote lookup if necessary.
    final HostStoreInfo
        host =
        metadataService.streamsMetadataForStoreAndKey(KafkaMusicExample.TOP_FIVE_SONGS_BY_GENRE_STORE, genre, new
            StringSerializer());

    // genre is on another instance. call the other instance to fetch the data.
    if (!thisHost(host)) {
      return fetchSongPlayCount(host, "kafka-music/charts/genre/" + genre);
    }

    // genre is on this instance
    return topFiveSongs(genre.toLowerCase(), KafkaMusicExample.TOP_FIVE_SONGS_BY_GENRE_STORE);

  }

  @GET
  @Path("/charts/top-five")
  @Produces(MediaType.APPLICATION_JSON)
  public List<SongPlayCountBean> topFive() {
    // The top-five might be hosted elsewhere. There is only one 1 partition with data
    // so we need to first find where it is and then we can do a local or remote lookup.
    final HostStoreInfo
        host =
        metadataService.streamsMetadataForStoreAndKey(KafkaMusicExample.TOP_FIVE_SONGS_STORE, KafkaMusicExample
            .TOP_FIVE_KEY, new StringSerializer());

    // top-five is hosted on another instance
    if (!thisHost(host)) {
      return fetchSongPlayCount(host, "kafka-music/charts/top-five/");
    }

    // top-five is hosted locally. so lookup in local store
    return topFiveSongs(KafkaMusicExample.TOP_FIVE_KEY, KafkaMusicExample.TOP_FIVE_SONGS_STORE);
  }

  private boolean thisHost(final HostStoreInfo host) {
    return host.getHost().equals(hostInfo.host()) &&
           host.getPort() == hostInfo.port();
  }


  private List<SongPlayCountBean> fetchSongPlayCount(final HostStoreInfo host, final String path) {
    return client.target(String.format("http://%s:%d/%s", host.getHost(), host.getPort(), path))
        .request(MediaType.APPLICATION_JSON_TYPE)
        .get(new GenericType<List<SongPlayCountBean>>() {
        });
  }

  private List<SongPlayCountBean> topFiveSongs(final String key,
                                               final String storeName) {

    final ReadOnlyKeyValueStore<String, KafkaMusicExample.TopFiveSongs> topFiveStore =
<<<<<<< HEAD
        streams.store(fromNameAndType(storeName, QueryableStoreTypes.keyValueStore()));
=======
        streams.store(StoreQueryParameters.fromNameAndType(storeName, QueryableStoreTypes.keyValueStore()));
>>>>>>> 4763ec31
    // Get the value from the store
    final KafkaMusicExample.TopFiveSongs value = topFiveStore.get(key);
    if (value == null) {
      throw new NotFoundException(String.format("Unable to find value in %s for key %s", storeName, key));
    }
    final List<SongPlayCountBean> results = new ArrayList<>();
    for (final SongPlayCount songPlayCount : value) {
      final HostStoreInfo
          host =
          metadataService.streamsMetadataForStoreAndKey(KafkaMusicExample.ALL_SONGS, songPlayCount
              .getSongId(), serializer);

      // if the song is not hosted on this instance then we need to lookup it up
      // on the instance it is on.
      if (!thisHost(host)) {
        final SongBean song =
            client.target(String.format("http://%s:%d/kafka-music/song/%d",
                                        host.getHost(),
                                        host.getPort(),
                                        songPlayCount.getSongId()))
                  .request(MediaType.APPLICATION_JSON_TYPE)
                  .get(SongBean.class);
        results.add(new SongPlayCountBean(song.getArtist(), song.getAlbum(), song.getName(),
                                          songPlayCount.getPlays()));
      } else {
        // look in the local store
<<<<<<< HEAD
        final ReadOnlyKeyValueStore<Long, Song> songStore =
                streams.store(fromNameAndType(KafkaMusicExample.ALL_SONGS, QueryableStoreTypes.keyValueStore()));
=======
        final ReadOnlyKeyValueStore<Long, Song> songStore = streams.store(StoreQueryParameters
            .fromNameAndType(KafkaMusicExample.ALL_SONGS, QueryableStoreTypes.keyValueStore()));

>>>>>>> 4763ec31
        final Song song = songStore.get(songPlayCount.getSongId());
        results.add(new SongPlayCountBean(song.getArtist(), song.getAlbum(), song.getName(),
                                          songPlayCount.getPlays()));
      }
    }
    return results;
  }

  @GET()
  @Path("/song/{id}")
  @Produces(MediaType.APPLICATION_JSON)
  public SongBean song(@PathParam("id") final Long songId) {
<<<<<<< HEAD
    final ReadOnlyKeyValueStore<Long, Song> songStore =
            streams.store(fromNameAndType(KafkaMusicExample.ALL_SONGS, QueryableStoreTypes.keyValueStore()));
=======
    final ReadOnlyKeyValueStore<Long, Song> songStore = streams.store(StoreQueryParameters
        .fromNameAndType(KafkaMusicExample.ALL_SONGS, QueryableStoreTypes.keyValueStore()));
>>>>>>> 4763ec31
    final Song song = songStore.get(songId);
    if (song == null) {
      throw new NotFoundException(String.format("Song with id [%d] was not found", songId));
    }

    return new SongBean(song.getArtist(), song.getAlbum(), song.getName());
  }

  /**
   * Get the metadata for all of the instances of this Kafka Streams application
   * @return List of {@link HostStoreInfo}
   */
  @GET()
  @Path("/instances")
  @Produces(MediaType.APPLICATION_JSON)
  public List<HostStoreInfo> streamsMetadata() {
    return metadataService.streamsMetadata();
  }

  /**
   * Get the metadata for all instances of this Kafka Streams application that currently
   * has the provided store.
   * @param store   The store to locate
   * @return  List of {@link HostStoreInfo}
   */
  @GET()
  @Path("/instances/{storeName}")
  @Produces(MediaType.APPLICATION_JSON)
  public List<HostStoreInfo> streamsMetadataForStore(@PathParam("storeName") final String store) {
    return metadataService.streamsMetadataForStore(store);
  }

  /**
   * Start an embedded Jetty Server
   * @throws Exception from jetty
   */
  void start() throws Exception {
    final ServletContextHandler context = new ServletContextHandler(ServletContextHandler.SESSIONS);
    context.setContextPath("/");

    jettyServer = new Server();
    jettyServer.setHandler(context);

    final ResourceConfig rc = new ResourceConfig();
    rc.register(this);
    rc.register(JacksonFeature.class);

    final ServletContainer sc = new ServletContainer(rc);
    final ServletHolder holder = new ServletHolder(sc);
    context.addServlet(holder, "/*");
  
    final ServerConnector connector = new ServerConnector(jettyServer);
    connector.setHost(hostInfo.host());
    connector.setPort(hostInfo.port());
    jettyServer.addConnector(connector);
  
    context.start();
  
    try {
      jettyServer.start();
    } catch (final java.net.SocketException exception) {
      log.error("Unavailable: " + hostInfo.host() + ":" + hostInfo.port());
      throw new Exception(exception.toString());
    }
  }

  /**
   * Stop the Jetty Server
   * @throws Exception from jetty
   */
  void stop() throws Exception {
    if (jettyServer != null) {
      jettyServer.stop();
    }
  }

}
<|MERGE_RESOLUTION|>--- conflicted
+++ resolved
@@ -133,11 +133,7 @@
                                                final String storeName) {
 
     final ReadOnlyKeyValueStore<String, KafkaMusicExample.TopFiveSongs> topFiveStore =
-<<<<<<< HEAD
         streams.store(fromNameAndType(storeName, QueryableStoreTypes.keyValueStore()));
-=======
-        streams.store(StoreQueryParameters.fromNameAndType(storeName, QueryableStoreTypes.keyValueStore()));
->>>>>>> 4763ec31
     // Get the value from the store
     final KafkaMusicExample.TopFiveSongs value = topFiveStore.get(key);
     if (value == null) {
@@ -164,14 +160,9 @@
                                           songPlayCount.getPlays()));
       } else {
         // look in the local store
-<<<<<<< HEAD
         final ReadOnlyKeyValueStore<Long, Song> songStore =
                 streams.store(fromNameAndType(KafkaMusicExample.ALL_SONGS, QueryableStoreTypes.keyValueStore()));
-=======
-        final ReadOnlyKeyValueStore<Long, Song> songStore = streams.store(StoreQueryParameters
-            .fromNameAndType(KafkaMusicExample.ALL_SONGS, QueryableStoreTypes.keyValueStore()));
-
->>>>>>> 4763ec31
+
         final Song song = songStore.get(songPlayCount.getSongId());
         results.add(new SongPlayCountBean(song.getArtist(), song.getAlbum(), song.getName(),
                                           songPlayCount.getPlays()));
@@ -184,13 +175,8 @@
   @Path("/song/{id}")
   @Produces(MediaType.APPLICATION_JSON)
   public SongBean song(@PathParam("id") final Long songId) {
-<<<<<<< HEAD
     final ReadOnlyKeyValueStore<Long, Song> songStore =
             streams.store(fromNameAndType(KafkaMusicExample.ALL_SONGS, QueryableStoreTypes.keyValueStore()));
-=======
-    final ReadOnlyKeyValueStore<Long, Song> songStore = streams.store(StoreQueryParameters
-        .fromNameAndType(KafkaMusicExample.ALL_SONGS, QueryableStoreTypes.keyValueStore()));
->>>>>>> 4763ec31
     final Song song = songStore.get(songId);
     if (song == null) {
       throw new NotFoundException(String.format("Song with id [%d] was not found", songId));
