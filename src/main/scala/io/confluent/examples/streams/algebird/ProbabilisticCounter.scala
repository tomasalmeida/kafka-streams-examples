--- conflicted
+++ resolved
@@ -7,11 +7,7 @@
   * Counts record values (in String format) probabilistically and then outputs the respective count estimate.
   */
 class ProbabilisticCounter(val cmsStoreName: String)
-<<<<<<< HEAD
-  extends Transformer[Array[Byte], String, (String, Long)] {
-=======
-    extends Transformer[String, String, KeyValue[String, Long]] {
->>>>>>> 78df92a8
+  extends Transformer[String, String, (String, Long)] {
 
   private var cmsState: CMSStore[String] = _
   private var processorContext: ProcessorContext = _
@@ -21,11 +17,7 @@
     cmsState = this.processorContext.getStateStore(cmsStoreName).asInstanceOf[CMSStore[String]]
   }
 
-<<<<<<< HEAD
-  override def transform(key: Array[Byte], value: String): (String, Long) = {
-=======
-  override def transform(key: String, value: String): KeyValue[String, Long] = {
->>>>>>> 78df92a8
+  override def transform(key: String, value: String): (String, Long) = {
     // Count the record value, think: "+ 1"
     cmsState.put(value, this.processorContext.timestamp())
 
