--- conflicted
+++ resolved
@@ -50,23 +50,8 @@
  */
 public class HandlingCorruptedInputRecordsIntegrationTest {
 
-<<<<<<< HEAD
-  @ClassRule
-  public static final EmbeddedSingleNodeKafkaCluster CLUSTER = new EmbeddedSingleNodeKafkaCluster();
-
-  private static final String inputTopic = "inputTopic";
-  private static final String outputTopic = "outputTopic";
-
-  @BeforeClass
-  public static void startKafkaCluster() {
-    CLUSTER.createTopic(inputTopic);
-    CLUSTER.createTopic(outputTopic);
-  }
-
-=======
->>>>>>> c41a9f24
   @Test
-  public void shouldIgnoreCorruptInputRecords() throws Exception {
+  public void shouldIgnoreCorruptInputRecords() {
     final List<Long> inputValues = Arrays.asList(1L, 2L, 3L);
     final List<Long> expectedValues = inputValues.stream().map(x -> 2 * x).collect(Collectors.toList());
 
@@ -114,53 +99,8 @@
     // Write the processing results (which was generated from valid records only) to Kafka.
     doubled.to(outputTopic, Produced.with(stringSerde, longSerde));
 
-<<<<<<< HEAD
-    final KafkaStreams streams = new KafkaStreams(builder.build(), streamsConfiguration);
-    streams.start();
 
-    //
-    // Step 2: Produce some corrupt input data to the input topic.
-    //
-    final Properties producerConfigForCorruptRecords = new Properties();
-    producerConfigForCorruptRecords.put(ProducerConfig.BOOTSTRAP_SERVERS_CONFIG, CLUSTER.bootstrapServers());
-    producerConfigForCorruptRecords.put(ProducerConfig.ACKS_CONFIG, "all");
-    producerConfigForCorruptRecords.put(ProducerConfig.RETRIES_CONFIG, 0);
-    producerConfigForCorruptRecords.put(ProducerConfig.KEY_SERIALIZER_CLASS_CONFIG, ByteArraySerializer.class);
-    producerConfigForCorruptRecords.put(ProducerConfig.VALUE_SERIALIZER_CLASS_CONFIG, StringSerializer.class);
-    IntegrationTestUtils.produceValuesSynchronously(inputTopic,
-        Collections.singletonList("corrupt"), producerConfigForCorruptRecords);
-
-    //
-    // Step 3: Produce some (valid) input data to the input topic.
-    //
-    final Properties producerConfig = new Properties();
-    producerConfig.put(ProducerConfig.BOOTSTRAP_SERVERS_CONFIG, CLUSTER.bootstrapServers());
-    producerConfig.put(ProducerConfig.ACKS_CONFIG, "all");
-    producerConfig.put(ProducerConfig.RETRIES_CONFIG, 0);
-    producerConfig.put(ProducerConfig.KEY_SERIALIZER_CLASS_CONFIG, ByteArraySerializer.class);
-    producerConfig.put(ProducerConfig.VALUE_SERIALIZER_CLASS_CONFIG, LongSerializer.class);
-    IntegrationTestUtils.produceValuesSynchronously(inputTopic, inputValues, producerConfig);
-
-    //
-    // Step 4: Verify the application's output data.
-    //
-    final Properties consumerConfig = new Properties();
-    consumerConfig.put(ConsumerConfig.BOOTSTRAP_SERVERS_CONFIG, CLUSTER.bootstrapServers());
-    consumerConfig.put(ConsumerConfig.GROUP_ID_CONFIG, "map-function-lambda-integration-test-standard-consumer");
-    consumerConfig.put(ConsumerConfig.AUTO_OFFSET_RESET_CONFIG, "earliest");
-    consumerConfig.put(ConsumerConfig.KEY_DESERIALIZER_CLASS_CONFIG, ByteArrayDeserializer.class);
-    consumerConfig.put(ConsumerConfig.VALUE_DESERIALIZER_CLASS_CONFIG, LongDeserializer.class);
-    final List<Long> actualValues = IntegrationTestUtils.waitUntilMinValuesRecordsReceived(
-        consumerConfig,
-        outputTopic,
-        expectedValues.size()
-    );
-    streams.close();
-    assertThat(actualValues).isEqualTo(expectedValues);
-=======
-    final TopologyTestDriver topologyTestDriver = new TopologyTestDriver(builder.build(), streamsConfiguration);
-
-    try {
+    try (final TopologyTestDriver topologyTestDriver = new TopologyTestDriver(builder.build(), streamsConfiguration)) {
       //
       // Step 2: Produce some corrupt input data to the input topic.
       //
@@ -193,9 +133,6 @@
         new LongDeserializer()
       ).stream().map(kv -> kv.value).collect(Collectors.toList());
       assertThat(actualValues).isEqualTo(expectedValues);
-    } finally {
-      topologyTestDriver.close();
     }
->>>>>>> c41a9f24
   }
 }