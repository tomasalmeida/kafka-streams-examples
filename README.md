# Kafka Streams Examples

This project contains code examples that demonstrate how to implement real-time applications and event-driven
microservices using the Streams API of [Apache Kafka](http://kafka.apache.org/) aka Kafka Streams.

For more information take a look at the
[**latest Confluent documentation on the Kafka Streams API**](http://docs.confluent.io/current/streams/), notably the
[**Developer Guide**](http://docs.confluent.io/current/streams/developer-guide.html).


---
Table of Contents

* [Available examples](#available-examples)
<<<<<<< HEAD
    * [Examples: Runnable Applications](#examples-apps)
    * [Examples: Unit Tests](#examples-unit-tests)
    * [Examples: Integration Tests](#examples-integration-tests)
=======
    * [Examples as Runnable Applications](#examples-apps)
    * [Examples as Integration Tests](#examples-integration-tests)
>>>>>>> 257282a4
    * [Docker Example: Kafka Music demo application](#examples-docker)
* [Requirements](#requirements)
    * [Apache Kafka](#requirements-kafka)
    * [Confluent Platform](#requirements-confluent-platform)
    * [Using IntelliJ or Eclipse](#requirements-ide)
    * [Java](#requirements-java)
    * [Scala](#requirements-scala)
* [Packaging and running the examples](#packaging-and-running)
* [Development](#development)
* [Version Compatibility Matrix](#version-compatibility)
* [Where to find help](#help)

---


<a name="available-examples"/>

# Available examples

This repository has several branches to help you find the correct code examples for the version of Apache Kafka and/or
Confluent Platform that you are using.  See [Version Compatibility Matrix](#version-compatibility) below for details.

There are three kinds of examples:

* **Examples under [src/main/](src/main/)**: These examples are short and concise.  Also, you can interactively
  test-drive these examples, e.g. against a local Kafka cluster.  If you want to actually run these examples, then you
  must first install and run Apache Kafka and friends, which we describe in section
  [Packaging and running the examples](#packaging-and-running).  Each example also states its exact requirements and
  instructions at the very top.
* **Examples under [src/test/](src/test/)**: These examples should test applications under [src/main/](src/main/).
  Unit Tests with TopologyTestDriver test the stream logic without external system dependencies.
  The integration tests use an embedded Kafka
  clusters, feed input data to them (using the standard Kafka producer client), process the data using Kafka Streams,
  and finally read and verify the output results (using the standard Kafka consumer client).
  These examples are also a good starting point to learn how to implement your own end-to-end integration tests.
* **Ready-to-run Docker Examples**: These examples are already built and containerized.


<a name="examples-apps"/>
<<<<<<< HEAD

## Examples: Runnable Applications
=======

## Examples as Runnable Applications

| Name | Concepts used | Java 8+ | Java 7+ | Scala |
| --- | --- | --- | --- | --- |
| WordCount | DSL | [Java 8+ example](src/main/java/io/confluent/examples/streams/WordCountLambdaExample.java) | | [Scala Example](src/main/scala/io/confluent/examples/streams/WordCountScalaExample.scala) |
| MapFunction | DSL, stateless transformations, map() | [Java 8+ example](src/main/java/io/confluent/examples/streams/MapFunctionLambdaExample.java) | | [Scala Example](src/main/scala/io/confluent/examples/streams/MapFunctionScalaExample.scala) |
| SessionWindows | Sessionization of user events, user behavior analysis  | | [Java 7+ example](src/main/java/io/confluent/examples/streams/SessionWindowsExample.java)
| Sum | DSL, stateful transformations, `reduce` | [Java 8+ example](src/main/java/io/confluent/examples/streams/SumLambdaExample.java)
| PageViewRegion | `join` between `KStream` and `KTable` | [Java 8+ example](src/main/java/io/confluent/examples/streams/PageViewRegionLambdaExample.java) | [Java 7+ example](src/main/java/io/confluent/examples/streams/PageViewRegionExample.java) | |
| PageViewRegionGenericAvro | Generic Avro | [Java 8+ example](src/main/java/io/confluent/examples/streams/PageViewRegionLambdaExample.java) | [Java 7+ example](src/main/java/io/confluent/examples/streams/PageViewRegionExample.java)
| WikipediaFeedSpecificAvro | Specific Avro | [Java 8+ example](src/main/java/io/confluent/examples/streams/WikipediaFeedAvroLambdaExample.java) | [Java 7+ example](src/main/java/io/confluent/examples/streams/WikipediaFeedAvroExample.java)
| SecureKafkaStreams | Secure, encryption, client authentication | | [Java 7+ example](src/main/java/io/confluent/examples/streams/SecureKafkaStreamsExample.java)
| WordCountInteractiveQueries | Interactive Queries, REST, RPC | [Java 8+ example](src/main/java/io/confluent/examples/streams/interactivequeries/WordCountInteractiveQueriesExample.java)
| KafkaMusic | Interactive Queries, State Stores, REST API | [Java 8+ example](src/main/java/io/confluent/examples/streams/interactivequeries/kafkamusic/KafkaMusicExample.java)
| ApplicationReset | Application Reset Tool `bin/kafka-streams-application-reset` | [Java 8+ example](src/main/java/io/confluent/examples/streams/ApplicationResetExample.java)
| GlobalKTable |join between `KStream` and `GlobalKTable`| [Java 8+ example](src/main/java/io/confluent/examples/streams/GlobalKTablesExample.java)
| Microservice | Microservice ecosystem, state stores, dynamic routing, joins, filtering, branching, stateful operations | [Java 8+ example](src/main/java/io/confluent/examples/streams/microservices)
>>>>>>> 257282a4

Additional examples may be found under [src/main/](src/main/java/io/confluent/examples/streams/).

| Name                        | Concepts used                                            | Java 8+ | Java 7+ | Scala |
| --------------------------- | -------------------------------------------------------- | ------- | ------- | ----- |
| WordCount                   | DSL, aggregation, stateful                               | [Java 8+ example](src/main/java/io/confluent/examples/streams/WordCountLambdaExample.java) | | [Scala Example](src/main/scala/io/confluent/examples/streams/WordCountScalaExample.scala) |
| MapFunction                 | DSL, stateless transformations, `map()`                  | [Java 8+ example](src/main/java/io/confluent/examples/streams/MapFunctionLambdaExample.java) | | [Scala Example](src/main/scala/io/confluent/examples/streams/MapFunctionScalaExample.scala) |
| SessionWindows              | Sessionization of user events, user behavior analysis    | | [Java 7+ example](src/main/java/io/confluent/examples/streams/SessionWindowsExample.java)
| GlobalKTable                | `join()` between `KStream` and `GlobalKTable`            | [Java 8+ example](src/main/java/io/confluent/examples/streams/GlobalKTablesExample.java) | | |
| PageViewRegion              | `join()` between `KStream` and `KTable`                  | [Java 8+ example](src/main/java/io/confluent/examples/streams/PageViewRegionLambdaExample.java) | [Java 7+ example](src/main/java/io/confluent/examples/streams/PageViewRegionExample.java) | |
| PageViewRegionGenericAvro   | Working with data in Generic Avro format                 | [Java 8+ example](src/main/java/io/confluent/examples/streams/PageViewRegionLambdaExample.java) | [Java 7+ example](src/main/java/io/confluent/examples/streams/PageViewRegionExample.java) | |
| WikipediaFeedSpecificAvro   | Working with data in Specific Avro format                | [Java 8+ example](src/main/java/io/confluent/examples/streams/WikipediaFeedAvroLambdaExample.java) | [Java 7+ example](src/main/java/io/confluent/examples/streams/WikipediaFeedAvroExample.java) | |
| SecureKafkaStreams          | Secure, encryption, client authentication                | | [Java 7+ example](src/main/java/io/confluent/examples/streams/SecureKafkaStreamsExample.java) | |
| Sum                         | DSL, stateful transformations, `reduce()`                | [Java 8+ example](src/main/java/io/confluent/examples/streams/SumLambdaExample.java) | | |
| WordCountInteractiveQueries | Interactive Queries, REST, RPC                           | [Java 8+ example](src/main/java/io/confluent/examples/streams/interactivequeries/WordCountInteractiveQueriesExample.java) | | |
| KafkaMusic                  | Interactive Queries, State Stores, REST API              | [Java 8+ example](src/main/java/io/confluent/examples/streams/interactivequeries/kafkamusic/KafkaMusicExample.java) | | |
| ApplicationReset            | Application Reset Tool `kafka-streams-application-reset` | [Java 8+ example](src/main/java/io/confluent/examples/streams/ApplicationResetExample.java) | | |
| Microservice                | Microservice ecosystem, state stores, dynamic routing, joins, filtering, branching, stateful operations | [Java 8+ example](src/main/java/io/confluent/examples/streams/microservices) | | |

<<<<<<< HEAD

<a name="examples-unit-tests"/>

## Examples: Unit Tests

The stream processing of Kafka Streams can be **unit tested** with the `TopologyTestDriver` from the
`org.apache.kafka:kafka-streams-test-utils` artifact. The test driver allows you to write sample input into your
processing topology and validate its output.

See the documentation at [Testing Streams Code](https://docs.confluent.io/current/streams/developer-guide/test-streams.html).


<a name="examples-integration-tests"/>

## Examples: Integration Tests
=======
<a name="examples-integration-tests"/>

## Examples as Integration Tests
>>>>>>> 257282a4

We also provide several **integration tests**, which demonstrate end-to-end data pipelines.  Here, we spawn embedded Kafka
clusters and the [Confluent Schema Registry](https://github.com/confluentinc/schema-registry), feed input data to them
(using the standard Kafka producer client), process the data using Kafka Streams, and finally read and verify the output
results (using the standard Kafka consumer client).

<<<<<<< HEAD
> Tip: Run `mvn test` to launch the tests.

| Integration Test Name               | Concepts used                               | Java 8+ | Java 7+ | Scala |
| ----------------------------------- | ------------------------------------------- | ------- | ------- | ----- |
| WordCount                           | DSL, aggregation, stateful                  | [Java 8+ Example](src/test/java/io/confluent/examples/streams/WordCountLambdaIntegrationTest.java) | | [Scala Example](src/test/scala/io/confluent/examples/streams/WordCountScalaIntegrationTest.scala) |
| WordCountInteractiveQueries         | Interactive Queries, REST, RPC              | | [Java 7+ Example](src/test/java/io/confluent/examples/streams/interactivequeries/WordCountInteractiveQueriesExampleTest.java) | |
| CustomStreamTableJoin               | DSL, Processor API, Transformers            | [Java 8+ Example](src/test/java/io/confluent/examples/streams/CustomStreamTableJoinIntegrationTest.java) | | |
| EventDeduplication                  | DSL, Processor API, Transformers            | [Java 8+ Example](src/test/java/io/confluent/examples/streams/EventDeduplicationLambdaIntegrationTest.java) | | |
| GlobalKTable                        | DSL, global tables                          | | [Java 7+ Example](src/test/java/io/confluent/examples/streams/GlobalKTablesExampleTest.java) | |
| HandlingCorruptedInputRecords       | DSL, `flatMap()`                            | [Java 8+ Example](src/test/java/io/confluent/examples/streams/HandlingCorruptedInputRecordsIntegrationTest.java) | | |
| KafkaMusic (Interactive Queries)    | Interactive Queries, State Stores, REST API | | [Java 7+ Example](src/test/java/io/confluent/examples/streams/interactivequeries/kafkamusic/KafkaMusicExampleTest.java) | |
| MapFunction                         | DSL, stateless transformations, `map()`     | [Java 8+ Example](src/test/java/io/confluent/examples/streams/MapFunctionLambdaIntegrationTest.java) | | |
| MixAndMatch DSL + Processor API     | Integrating DSL and Processor API           | [Java 8+ Example](src/test/java/io/confluent/examples/streams/MixAndMatchLambdaIntegrationTest.java) | | |
| PassThrough                         | DSL, `stream()`, `to()`                     | | [Java 7+ Example](src/test/java/io/confluent/examples/streams/PassThroughIntegrationTest.java) | |
| PoisonPill                          | DSL, `flatMap()`                            | [Java 8+ Example](src/test/java/io/confluent/examples/streams/HandlingCorruptedInputRecordsIntegrationTest.java) | | |
| ProbabilisticCounting\*\*\*         | DSL, Processor API, custom state stores     | | | [Scala Example](src/test/scala/io/confluent/examples/streams/ProbabilisticCountingScalaIntegrationTest.scala) |
| SessionWindows                      | DSL, windowed aggregation                   | | [Java 7+ Example](src/test/java/io/confluent/examples/streams/SessionWindowsExampleTest.java) | |
| StatesStoresDSL                     | DSL, Processor API, Transformers            | [Java 8+ Example](src/test/java/io/confluent/examples/streams/StateStoresInTheDSLIntegrationTest.java) | | |
| StreamToStreamJoin                  | DSL, `join()` between KStream and KStream   | | [Java 7+ Example](src/test/java/io/confluent/examples/streams/StreamToStreamJoinIntegrationTest.java) | |
| StreamToTableJoin                   | DSL, `join()` between KStream and KTable    | | [Java 7+ Example](src/test/java/io/confluent/examples/streams/StreamToTableJoinIntegrationTest.java) | [Scala Example](src/test/scala/io/confluent/examples/streams/StreamToTableJoinScalaIntegrationTest.scala) |
| Sum                                 | DSL, aggregation, stateful, `reduce()`      | [Java 8+ Example](src/test/java/io/confluent/examples/streams/SumLambdaIntegrationTest.java) | | |
| TableToTableJoin                    | DSL, `join()` between KTable and KTable     | | [Java 7+ Example](src/test/java/io/confluent/examples/streams/TableToTableJoinIntegrationTest.java) | |
| UserCountsPerRegion                 | DSL, aggregation, stateful, `count()`       | [Java 8+ Example](src/test/java/io/confluent/examples/streams/UserCountsPerRegionLambdaIntegrationTest.java) | | |
| ValidateStateWithInteractiveQueries | Interactive Queries for validating state    | | [Java 8+ Example](src/test/java/io/confluent/examples/streams/ValidateStateWithInteractiveQueriesLambdaIntegrationTest.java) | | |
| GenericAvro                         | Working with data in Generic Avro format    | | [Java 7+ Example](src/test/java/io/confluent/examples/streams/GenericAvroIntegrationTest.java) |  [Scala Example](src/test/scala/io/confluent/examples/streams/GenericAvroScalaIntegrationTest.scala) |
| SpecificAvro                        | Working with data in Specific Avro format   | | [Java 7+ Example](src/test/java/io/confluent/examples/streams/SpecificAvroIntegrationTest.java) | [Scala Example](src/test/scala/io/confluent/examples/streams/SpecificAvroScalaIntegrationTest.scala) |

\*\*\*demonstrates how to probabilistically count items in an input stream by implementing a custom state store
([CMSStore](src/main/scala/io/confluent/examples/streams/algebird/CMSStore.scala)) that is backed by a
[Count-Min Sketch](https://en.wikipedia.org/wiki/Count%E2%80%93min_sketch) data structure (with the CMS implementation
of [Twitter Algebird](https://github.com/twitter/algebird)


<a name="examples-docker"/>

# Docker Example: Kafka Music demo application

This containerized example launches:

* Confluent's Kafka Music demo application for the Kafka Streams API, which makes use of
  [Interactive Queries](http://docs.confluent.io/current/streams/developer-guide.html)
* a single-node Apache Kafka cluster with a single-node ZooKeeper ensemble
* a [Confluent Schema Registry](https://github.com/confluentinc/schema-registry) instance

The Kafka Music application demonstrates how to build of a simple music charts application that continuously computes,
in real-time, the latest charts such as latest Top 5 songs per music genre.  It exposes its latest processing results
-- the latest charts -- via Kafka’s [Interactive Queries](http://docs.confluent.io/current/streams/developer-guide.html#interactive-queries)
feature via a REST API.  The application's input data is in Avro format, hence the use of Confluent Schema Registry,
and comes from two sources: a stream of play events (think: "song X was played") and a stream of song metadata ("song X
was written by artist Y").

You can find detailed documentation at
https://docs.confluent.io/current/streams/kafka-streams-examples/docs/index.html.

=======
> Tip: Run `mvn test` to launch the integration tests.

| Integration Test Name  | Java 8+ | Java 7+ | Scala |
| ---------------------- | ------- | ------- | ----- |
| WordCount                        | [Java 8+ Example](src/test/java/io/confluent/examples/streams/WordCountLambdaIntegrationTest.java) | | [Scala Example](src/test/scala/io/confluent/examples/streams/WordCountScalaIntegrationTest.scala) |
| WordCountInteractiveQueries      | | [Java 7+ Example](src/test/java/io/confluent/examples/streams/interactivequeries/WordCountInteractiveQueriesExampleTest.java) | |
| CustomStreamTableJoin            | [Java 8+ Example](src/test/java/io/confluent/examples/streams/CustomStreamTableJoinIntegrationTest.java) | | |
| EventDeduplication               | [Java 8+ Example](src/test/java/io/confluent/examples/streams/EventDeduplicationLambdaIntegrationTest.java) | | |
| GlobalKTable                     | | [Java 7+ Example](src/test/java/io/confluent/examples/streams/GlobalKTablesExampleTest.java) | |
| HandlingCorruptedInputRecords    | | [Java 7+ Example](src/test/java/io/confluent/examples/streams/HandlingCorruptedInputRecordsIntegrationTest.java) | |
| KafkaMusic (Interactive Queries) | | [Java 7+ Example](src/test/java/io/confluent/examples/streams/interactivequeries/kafkamusic/KafkaMusicExampleTest.java) | |
| MapFunction                      | [Java 8+ Example](src/test/java/io/confluent/examples/streams/MapFunctionLambdaIntegrationTest.java) | | |
| MixAndMatch DSL+Processor        | [Java 8+ Example](src/test/java/io/confluent/examples/streams/MixAndMatchLambdaIntegrationTest.java) | | |
| PassThrough                      | | [Java 7+ Example](src/test/java/io/confluent/examples/streams/PassThroughIntegrationTest.java) | |
| PoisonPill                       | [Java 8+ Example](src/test/java/io/confluent/examples/streams/HandlingCorruptedInputRecordsIntegrationTest.java) | | |
| ProbabilisticCounting\*\*\*      | | | [Scala Example](src/test/scala/io/confluent/examples/streams/ProbabilisticCountingScalaIntegrationTest.scala) |
| SessionWindows                   | | [Java 7+ Example](src/test/java/io/confluent/examples/streams/SessionWindowsExampleTest.java) | |
| StatesStoresDSL                  | [Java 8+ Example](src/test/java/io/confluent/examples/streams/StateStoresInTheDSLIntegrationTest.java) | | |
| StreamToStreamJoin               | | [Java 7+ Example](src/test/java/io/confluent/examples/streams/StreamToStreamJoinIntegrationTest.java) | |
| StreamToTableJoin                | | [Java 7+ Example](src/test/java/io/confluent/examples/streams/StreamToTableJoinIntegrationTest.java) | [Scala Example](src/test/scala/io/confluent/examples/streams/StreamToTableJoinScalaIntegrationTest.scala) |
| Sum                              | [Java 8+ Example](src/test/java/io/confluent/examples/streams/SumLambdaIntegrationTest.java) | | |
| TableToTableJoin                 | | [Java 7+ Example](src/test/java/io/confluent/examples/streams/TableToTableJoinIntegrationTest.java) | |
| UserCountsPerRegion              | [Java 8+ Example](src/test/java/io/confluent/examples/streams/UserCountsPerRegionLambdaIntegrationTest.java) | | |
| ValidateStateWithInteractiveQueries | [Java 8+ Example](src/test/java/io/confluent/examples/streams/ValidateStateWithInteractiveQueriesLambdaIntegrationTest.java) | | |
| GenericAvro                      | | [Java 7+ Example](src/test/java/io/confluent/examples/streams/GenericAvroIntegrationTest.java) |  [Scala Example](src/test/scala/io/confluent/examples/streams/GenericAvroScalaIntegrationTest.scala) |
| SpecificAvro                     | | [Java 7+ Example](src/test/java/io/confluent/examples/streams/SpecificAvroIntegrationTest.java) | [Scala Example](src/test/scala/io/confluent/examples/streams/SpecificAvroScalaIntegrationTest.scala) |

\*\*\*demonstrates how to probabilistically count items in an input stream by implementing a custom state store
  ([CMSStore](src/main/scala/io/confluent/examples/streams/algebird/CMSStore.scala)) that is backed by a
  [Count-Min Sketch](https://en.wikipedia.org/wiki/Count%E2%80%93min_sketch) data structure (with the CMS implementation
  of [Twitter Algebird](https://github.com/twitter/algebird)
>>>>>>> 257282a4


<a name="examples-docker"/>

# Docker Example: Kafka Music demo application

This containerized example launches:

* Confluent's Kafka Music demo application for the Kafka Streams API, which makes use of
  [Interactive Queries](http://docs.confluent.io/current/streams/developer-guide.html)
* a single-node Apache Kafka cluster with a single-node ZooKeeper ensemble
* a [Confluent Schema Registry](https://github.com/confluentinc/schema-registry) instance

The Kafka Music application demonstrates how to build of a simple music charts application that continuously computes,
in real-time, the latest charts such as latest Top 5 songs per music genre.  It exposes its latest processing results
-- the latest charts -- via Kafka’s [Interactive Queries](http://docs.confluent.io/current/streams/developer-guide.html#interactive-queries)
feature via a REST API.  The application's input data is in Avro format, hence the use of Confluent Schema Registry,
and comes from two sources: a stream of play events (think: "song X was played") and a stream of song metadata ("song X
was written by artist Y").

You can find detailed documentation at
https://docs.confluent.io/current/streams/kafka-streams-examples/docs/index.html.


<a name="requirements"/>

# Requirements

<a name="requirements-kafka"/>

## Apache Kafka

The code in this repository requires Apache Kafka 0.10+ because from this point onwards Kafka includes its
[Kafka Streams](https://github.com/apache/kafka/tree/trunk/streams) library.
See [Version Compatibility Matrix](#version-compatibility) for further details, as different branches of this
repository may have different Kafka requirements.

> **For the `master` branch:** To build a development version, you typically need the latest `trunk` version of Apache Kafka
> (cf. `kafka.version` in [pom.xml](pom.xml) for details).  The following instructions will build and locally install
> the latest `trunk` Kafka version:
>
> ```shell
> $ git clone git@github.com:apache/kafka.git
> $ cd kafka
> $ git checkout trunk
>
> # Bootstrap gradle wrapper
> $ gradle
>
> # Now build and install Kafka locally
> $ ./gradlew clean installAll
> ```


<a name="requirements-confluent-platform"/>

## Confluent Platform

The code in this repository requires [Confluent Schema Registry](https://github.com/confluentinc/schema-registry).
See [Version Compatibility Matrix](#version-compatibility) for further details, as different branches of this
repository have different Confluent Platform requirements.

* [Confluent Platform Quickstart](http://docs.confluent.io/current/quickstart.html) (how to download and install)
* [Confluent Platform documentation](http://docs.confluent.io/current/)

> **For the `master` branch:** To build a development version, you typically need the latest `master` version of Confluent Platform's
> Schema Registry (cf. `confluent.version` in [pom.xml](pom.xml), which is set by the upstream
> [Confluent Common](https://github.com/confluentinc/common) project).
> The following instructions will build and locally install the latest `master` Schema Registry version, which includes
> building its dependencies such as [Confluent Common](https://github.com/confluentinc/common) and
> [Confluent Rest Utils](https://github.com/confluentinc/rest-utils).
> Please read the [Schema Registry README](https://github.com/confluentinc/schema-registry) for details.
>
> ```shell
> $ git clone https://github.com/confluentinc/common.git
> $ cd common
> $ git checkout master
>
> # Build and install common locally
> $ mvn -DskipTests=true clean install
>
> $ git clone https://github.com/confluentinc/rest-utils.git
> $ cd rest-utils
> $ git checkout master
>
> # Build and install rest-utils locally
> $ mvn -DskipTests=true clean install
>
> $ git clone https://github.com/confluentinc/schema-registry.git
> $ cd schema-registry
> $ git checkout master
>
> # Now build and install schema-registry locally
> $ mvn -DskipTests=true clean install
> ```

Also, each example states its exact requirements at the very top.


<a name="requirements-ide"/>

## Using IntelliJ or Eclipse

If you are using an IDE and import the project you might end up with a "missing import / class not found" error.
Some Avro classes are generated from schema files and the IDE does not generete those classes automatically.
You can run `mvn -Dskip.tests=true compile` manually (c.f. the steps above) to resolve the error.
If you are using Eclipse, you can also right-click on `pom.xml` file and choose `Run As` -> `Maven generate-sources`.


<a name="requirements-java"/>

## Java 8+

Some code examples require Java 8+, primarily because of the usage of
[lambda expressions](https://docs.oracle.com/javase/tutorial/java/javaOO/lambdaexpressions.html).

IntelliJ IDEA users:

* Open _File > Project structure_
* Select "Project" on the left.
    * Set "Project SDK" to Java 1.8.
    * Set "Project language level" to "8 - Lambdas, type annotations, etc."


<a name="requirements-scala"/>

## Scala

> Scala is required only for the Scala examples in this repository.  If you are a Java developer you can safely ignore
> this section.

If you want to experiment with the Scala examples in this repository, you need a version of Scala that supports Java 8
and SAM / Java lambda (e.g. Scala 2.11 with `-Xexperimental` compiler flag, or 2.12).

If you are compiling with Java 9+, you'll need to have Scala version 2.12+ to be compatible with the Java version.


<a name="packaging-and-running"/>

# Packaging and running the examples

> **Tip:** If you only want to run the integration tests (`mvn test`), then you do not need to package or install
> anything -- just run `mvn test`.  The instructions below are only needed if you want to interactively test-drive the
> examples under [src/main/](src/main/).

The first step is to install and run a Kafka cluster, which must consist of at least one Kafka broker as well as
at least one ZooKeeper instance.  Some examples may also require a running instance of Confluent schema registry.
The [Confluent Platform Quickstart](http://docs.confluent.io/current/quickstart.html) guide provides the full
details.

In a nutshell:

```shell
# Ensure you have downloaded and installed Confluent Platform as per the Quickstart instructions above.

# Start ZooKeeper
$ ./bin/zookeeper-server-start ./etc/kafka/zookeeper.properties

# In a separate terminal, start Kafka broker
$ ./bin/kafka-server-start ./etc/kafka/server.properties

# In a separate terminal, start Confluent Schema Registry
$ ./bin/schema-registry-start ./etc/schema-registry/schema-registry.properties

# Again, please refer to the Confluent Platform Quickstart for details such as
# how to download Confluent Platform, how to stop the above three services, etc.
```

> Tip:  You can also run `mvn test`, which executes the included integration tests.  These tests spawn embedded Kafka
> clusters to showcase the Kafka Streams functionality end-to-end.  The benefit of the integration tests is that you
> don't need to install and run a Kafka cluster yourself.

If you want to run the examples against a Kafka cluster, you may want to create a standalone jar ("fat jar") of the
Kafka Streams examples via:

```shell
# Create a standalone jar ("fat jar")
#
# Tip: You can also disable the test suite (e.g. to speed up the packaging
#      or to lower JVM memory usage) if needed:
#
#     $ mvn -DskipTests=true clean package
#
$ mvn clean package

# >>> Creates target/kafka-streams-examples-5.2.1-standalone.jar

```

You can now run the example applications as follows:

```shell
# Run an example application from the standalone jar.
# Here: `WordCountLambdaExample`
$ java -cp target/kafka-streams-examples-5.2.1-standalone.jar \
       io.confluent.examples.streams.WordCountLambdaExample
```

The application will try to read from the specified input topic (in the above example it is ``streams-plaintext-input``),
execute the processing logic, and then try to write back to the specified output topic (in the above example it is ``streams-wordcount-output``).
In order to observe the expected output stream, you will need to start a console producer to send messages into the input topic
and start a console consumer to continuously read from the output topic. More details in how to run the examples can be found
in the [java docs](src/main/java/io/confluent/examples/streams/WordCountLambdaExample.java#L31) of each example code.

If you want to turn on log4j while running your example application, you can edit the
[log4j.properties](src/main/resources/log4j.properties) file and then execute as follows:

```shell
# Run an example application from the standalone jar.
# Here: `WordCountLambdaExample`
$ java -cp target/kafka-streams-examples-5.2.1-standalone.jar \
       -Dlog4j.configuration=file:src/main/resources/log4j.properties \
       io.confluent.examples.streams.WordCountLambdaExample
```

Keep in mind that the machine on which you run the command above must have access to the Kafka/ZK clusters you
configured in the code examples.  By default, the code examples assume the Kafka cluster is accessible via
`localhost:9092` (aka Kafka's ``bootstrap.servers`` parameter) and the ZooKeeper ensemble via `localhost:2181`.
You can override the default ``bootstrap.servers`` parameter through a command line argument.


<a name="development"/>

# Development

This project uses the standard maven lifecycle and commands such as:

```shell
$ mvn compile # This also generates Java classes from the Avro schemas
$ mvn test    # Runs unit and integration tests
```


<a name="version-compatibility"/>

# Version Compatibility Matrix

| Branch (this repo)                      | Apache Kafka      | Confluent Platform |
| ----------------------------------------|-------------------|--------------------|
| [5.2.1-post](../../../tree/5.2.1-post/) | 2.2.1             | 5.2.1              |
| [5.1.0-post](../../../tree/5.1.0-post/) | 2.1.0             | 5.1.0              |
| [5.0.0-post](../../../tree/5.0.0-post/) | 2.0.0             | 5.0.0              |
| [4.1.0-post](../../../tree/4.1.0-post/) | 1.1.0(-cp1)       | 4.1.0              |
| [4.0.0-post](../../../tree/4.4.0-post/) | 1.0.0(-cp1)       | 4.0.0              |
| [3.3.0-post](../../../tree/3.3.0-post/) | 0.11.0.0(-cp1)    | 3.3.0              |

The `master` branch of this repository represents active development, and may require additional steps on your side to
make it compile.  Check this README as well as [pom.xml](pom.xml) for any such information.


<a name="help"/>

# Where to find help

* Looking for documentation on Apache Kafka's Streams API?
    * We recommend to read the [Kafka Streams chapter](https://docs.confluent.io/current/streams/) in the
      [Confluent Platform documentation](https://docs.confluent.io/current/).
    * Watch our talk
      [Rethinking Stream Processing with Apache Kafka](https://www.youtube.com/watch?v=ACwnrnVJXuE)
* Running into problems to use the demos and examples in this project?
    * First, you should check our [FAQ wiki](https://github.com/confluentinc/kafka-streams-examples/wiki/FAQ) for an answer first.
    * If the FAQ doesn't help you, [create a new GitHub issue](https://github.com/confluentinc/kafka-streams-examples/issues).
* Want to ask a question, report a bug in Kafka or its Kafka Streams API, request a new Kafka feature?
    * For general questions about Apache Kafka and Confluent Platform, please head over to the
      [Confluent mailing list](https://groups.google.com/forum/?pli=1#!forum/confluent-platform)
      or to the [Apache Kafka mailing lists](http://kafka.apache.org/contact).<|MERGE_RESOLUTION|>--- conflicted
+++ resolved
@@ -12,14 +12,9 @@
 Table of Contents
 
 * [Available examples](#available-examples)
-<<<<<<< HEAD
     * [Examples: Runnable Applications](#examples-apps)
     * [Examples: Unit Tests](#examples-unit-tests)
     * [Examples: Integration Tests](#examples-integration-tests)
-=======
-    * [Examples as Runnable Applications](#examples-apps)
-    * [Examples as Integration Tests](#examples-integration-tests)
->>>>>>> 257282a4
     * [Docker Example: Kafka Music demo application](#examples-docker)
 * [Requirements](#requirements)
     * [Apache Kafka](#requirements-kafka)
@@ -59,29 +54,8 @@
 
 
 <a name="examples-apps"/>
-<<<<<<< HEAD
 
 ## Examples: Runnable Applications
-=======
-
-## Examples as Runnable Applications
-
-| Name | Concepts used | Java 8+ | Java 7+ | Scala |
-| --- | --- | --- | --- | --- |
-| WordCount | DSL | [Java 8+ example](src/main/java/io/confluent/examples/streams/WordCountLambdaExample.java) | | [Scala Example](src/main/scala/io/confluent/examples/streams/WordCountScalaExample.scala) |
-| MapFunction | DSL, stateless transformations, map() | [Java 8+ example](src/main/java/io/confluent/examples/streams/MapFunctionLambdaExample.java) | | [Scala Example](src/main/scala/io/confluent/examples/streams/MapFunctionScalaExample.scala) |
-| SessionWindows | Sessionization of user events, user behavior analysis  | | [Java 7+ example](src/main/java/io/confluent/examples/streams/SessionWindowsExample.java)
-| Sum | DSL, stateful transformations, `reduce` | [Java 8+ example](src/main/java/io/confluent/examples/streams/SumLambdaExample.java)
-| PageViewRegion | `join` between `KStream` and `KTable` | [Java 8+ example](src/main/java/io/confluent/examples/streams/PageViewRegionLambdaExample.java) | [Java 7+ example](src/main/java/io/confluent/examples/streams/PageViewRegionExample.java) | |
-| PageViewRegionGenericAvro | Generic Avro | [Java 8+ example](src/main/java/io/confluent/examples/streams/PageViewRegionLambdaExample.java) | [Java 7+ example](src/main/java/io/confluent/examples/streams/PageViewRegionExample.java)
-| WikipediaFeedSpecificAvro | Specific Avro | [Java 8+ example](src/main/java/io/confluent/examples/streams/WikipediaFeedAvroLambdaExample.java) | [Java 7+ example](src/main/java/io/confluent/examples/streams/WikipediaFeedAvroExample.java)
-| SecureKafkaStreams | Secure, encryption, client authentication | | [Java 7+ example](src/main/java/io/confluent/examples/streams/SecureKafkaStreamsExample.java)
-| WordCountInteractiveQueries | Interactive Queries, REST, RPC | [Java 8+ example](src/main/java/io/confluent/examples/streams/interactivequeries/WordCountInteractiveQueriesExample.java)
-| KafkaMusic | Interactive Queries, State Stores, REST API | [Java 8+ example](src/main/java/io/confluent/examples/streams/interactivequeries/kafkamusic/KafkaMusicExample.java)
-| ApplicationReset | Application Reset Tool `bin/kafka-streams-application-reset` | [Java 8+ example](src/main/java/io/confluent/examples/streams/ApplicationResetExample.java)
-| GlobalKTable |join between `KStream` and `GlobalKTable`| [Java 8+ example](src/main/java/io/confluent/examples/streams/GlobalKTablesExample.java)
-| Microservice | Microservice ecosystem, state stores, dynamic routing, joins, filtering, branching, stateful operations | [Java 8+ example](src/main/java/io/confluent/examples/streams/microservices)
->>>>>>> 257282a4
 
 Additional examples may be found under [src/main/](src/main/java/io/confluent/examples/streams/).
 
@@ -101,7 +75,6 @@
 | ApplicationReset            | Application Reset Tool `kafka-streams-application-reset` | [Java 8+ example](src/main/java/io/confluent/examples/streams/ApplicationResetExample.java) | | |
 | Microservice                | Microservice ecosystem, state stores, dynamic routing, joins, filtering, branching, stateful operations | [Java 8+ example](src/main/java/io/confluent/examples/streams/microservices) | | |
 
-<<<<<<< HEAD
 
 <a name="examples-unit-tests"/>
 
@@ -117,18 +90,12 @@
 <a name="examples-integration-tests"/>
 
 ## Examples: Integration Tests
-=======
-<a name="examples-integration-tests"/>
-
-## Examples as Integration Tests
->>>>>>> 257282a4
 
 We also provide several **integration tests**, which demonstrate end-to-end data pipelines.  Here, we spawn embedded Kafka
 clusters and the [Confluent Schema Registry](https://github.com/confluentinc/schema-registry), feed input data to them
 (using the standard Kafka producer client), process the data using Kafka Streams, and finally read and verify the output
 results (using the standard Kafka consumer client).
 
-<<<<<<< HEAD
 > Tip: Run `mvn test` to launch the tests.
 
 | Integration Test Name               | Concepts used                               | Java 8+ | Java 7+ | Scala |
@@ -145,7 +112,7 @@
 | PassThrough                         | DSL, `stream()`, `to()`                     | | [Java 7+ Example](src/test/java/io/confluent/examples/streams/PassThroughIntegrationTest.java) | |
 | PoisonPill                          | DSL, `flatMap()`                            | [Java 8+ Example](src/test/java/io/confluent/examples/streams/HandlingCorruptedInputRecordsIntegrationTest.java) | | |
 | ProbabilisticCounting\*\*\*         | DSL, Processor API, custom state stores     | | | [Scala Example](src/test/scala/io/confluent/examples/streams/ProbabilisticCountingScalaIntegrationTest.scala) |
-| SessionWindows                      | DSL, windowed aggregation                   | | [Java 7+ Example](src/test/java/io/confluent/examples/streams/SessionWindowsExampleTest.java) | |
+| SessionWindows                      | DSL, windowed aggregation, sessionization   | | [Java 7+ Example](src/test/java/io/confluent/examples/streams/SessionWindowsExampleTest.java) | |
 | StatesStoresDSL                     | DSL, Processor API, Transformers            | [Java 8+ Example](src/test/java/io/confluent/examples/streams/StateStoresInTheDSLIntegrationTest.java) | | |
 | StreamToStreamJoin                  | DSL, `join()` between KStream and KStream   | | [Java 7+ Example](src/test/java/io/confluent/examples/streams/StreamToStreamJoinIntegrationTest.java) | |
 | StreamToTableJoin                   | DSL, `join()` between KStream and KTable    | | [Java 7+ Example](src/test/java/io/confluent/examples/streams/StreamToTableJoinIntegrationTest.java) | [Scala Example](src/test/scala/io/confluent/examples/streams/StreamToTableJoinScalaIntegrationTest.scala) |
@@ -182,40 +149,6 @@
 
 You can find detailed documentation at
 https://docs.confluent.io/current/streams/kafka-streams-examples/docs/index.html.
-
-=======
-> Tip: Run `mvn test` to launch the integration tests.
-
-| Integration Test Name  | Java 8+ | Java 7+ | Scala |
-| ---------------------- | ------- | ------- | ----- |
-| WordCount                        | [Java 8+ Example](src/test/java/io/confluent/examples/streams/WordCountLambdaIntegrationTest.java) | | [Scala Example](src/test/scala/io/confluent/examples/streams/WordCountScalaIntegrationTest.scala) |
-| WordCountInteractiveQueries      | | [Java 7+ Example](src/test/java/io/confluent/examples/streams/interactivequeries/WordCountInteractiveQueriesExampleTest.java) | |
-| CustomStreamTableJoin            | [Java 8+ Example](src/test/java/io/confluent/examples/streams/CustomStreamTableJoinIntegrationTest.java) | | |
-| EventDeduplication               | [Java 8+ Example](src/test/java/io/confluent/examples/streams/EventDeduplicationLambdaIntegrationTest.java) | | |
-| GlobalKTable                     | | [Java 7+ Example](src/test/java/io/confluent/examples/streams/GlobalKTablesExampleTest.java) | |
-| HandlingCorruptedInputRecords    | | [Java 7+ Example](src/test/java/io/confluent/examples/streams/HandlingCorruptedInputRecordsIntegrationTest.java) | |
-| KafkaMusic (Interactive Queries) | | [Java 7+ Example](src/test/java/io/confluent/examples/streams/interactivequeries/kafkamusic/KafkaMusicExampleTest.java) | |
-| MapFunction                      | [Java 8+ Example](src/test/java/io/confluent/examples/streams/MapFunctionLambdaIntegrationTest.java) | | |
-| MixAndMatch DSL+Processor        | [Java 8+ Example](src/test/java/io/confluent/examples/streams/MixAndMatchLambdaIntegrationTest.java) | | |
-| PassThrough                      | | [Java 7+ Example](src/test/java/io/confluent/examples/streams/PassThroughIntegrationTest.java) | |
-| PoisonPill                       | [Java 8+ Example](src/test/java/io/confluent/examples/streams/HandlingCorruptedInputRecordsIntegrationTest.java) | | |
-| ProbabilisticCounting\*\*\*      | | | [Scala Example](src/test/scala/io/confluent/examples/streams/ProbabilisticCountingScalaIntegrationTest.scala) |
-| SessionWindows                   | | [Java 7+ Example](src/test/java/io/confluent/examples/streams/SessionWindowsExampleTest.java) | |
-| StatesStoresDSL                  | [Java 8+ Example](src/test/java/io/confluent/examples/streams/StateStoresInTheDSLIntegrationTest.java) | | |
-| StreamToStreamJoin               | | [Java 7+ Example](src/test/java/io/confluent/examples/streams/StreamToStreamJoinIntegrationTest.java) | |
-| StreamToTableJoin                | | [Java 7+ Example](src/test/java/io/confluent/examples/streams/StreamToTableJoinIntegrationTest.java) | [Scala Example](src/test/scala/io/confluent/examples/streams/StreamToTableJoinScalaIntegrationTest.scala) |
-| Sum                              | [Java 8+ Example](src/test/java/io/confluent/examples/streams/SumLambdaIntegrationTest.java) | | |
-| TableToTableJoin                 | | [Java 7+ Example](src/test/java/io/confluent/examples/streams/TableToTableJoinIntegrationTest.java) | |
-| UserCountsPerRegion              | [Java 8+ Example](src/test/java/io/confluent/examples/streams/UserCountsPerRegionLambdaIntegrationTest.java) | | |
-| ValidateStateWithInteractiveQueries | [Java 8+ Example](src/test/java/io/confluent/examples/streams/ValidateStateWithInteractiveQueriesLambdaIntegrationTest.java) | | |
-| GenericAvro                      | | [Java 7+ Example](src/test/java/io/confluent/examples/streams/GenericAvroIntegrationTest.java) |  [Scala Example](src/test/scala/io/confluent/examples/streams/GenericAvroScalaIntegrationTest.scala) |
-| SpecificAvro                     | | [Java 7+ Example](src/test/java/io/confluent/examples/streams/SpecificAvroIntegrationTest.java) | [Scala Example](src/test/scala/io/confluent/examples/streams/SpecificAvroScalaIntegrationTest.scala) |
-
-\*\*\*demonstrates how to probabilistically count items in an input stream by implementing a custom state store
-  ([CMSStore](src/main/scala/io/confluent/examples/streams/algebird/CMSStore.scala)) that is backed by a
-  [Count-Min Sketch](https://en.wikipedia.org/wiki/Count%E2%80%93min_sketch) data structure (with the CMS implementation
-  of [Twitter Algebird](https://github.com/twitter/algebird)
->>>>>>> 257282a4
 
 
 <a name="examples-docker"/>
