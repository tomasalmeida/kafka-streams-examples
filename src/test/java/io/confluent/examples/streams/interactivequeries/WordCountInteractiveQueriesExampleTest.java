/*
 * Copyright Confluent Inc.
 *
 * Licensed under the Apache License, Version 2.0 (the "License");
 * you may not use this file except in compliance with the License.
 * You may obtain a copy of the License at
 *
 *    http://www.apache.org/licenses/LICENSE-2.0
 *
 * Unless required by applicable law or agreed to in writing, software
 * distributed under the License is distributed on an "AS IS" BASIS,
 * WITHOUT WARRANTIES OR CONDITIONS OF ANY KIND, either express or implied.
 * See the License for the specific language governing permissions and
 * limitations under the License.
 */
package io.confluent.examples.streams.interactivequeries;

import com.google.common.collect.Sets;
import io.confluent.examples.streams.IntegrationTestUtils;
import io.confluent.examples.streams.kafka.EmbeddedSingleNodeKafkaCluster;
import io.confluent.examples.streams.microservices.util.MicroserviceTestUtils;
import org.apache.kafka.clients.consumer.ConsumerConfig;
import org.apache.kafka.clients.producer.ProducerConfig;
import org.apache.kafka.common.serialization.ByteArrayDeserializer;
import org.apache.kafka.common.serialization.Serdes;
import org.apache.kafka.common.serialization.StringSerializer;
import org.apache.kafka.streams.KafkaStreams;
import org.apache.kafka.streams.StreamsConfig;
import org.junit.After;
import org.junit.BeforeClass;
import org.junit.ClassRule;
import org.junit.Rule;
import org.junit.Test;
import org.junit.rules.TemporaryFolder;

import javax.ws.rs.NotFoundException;
import javax.ws.rs.client.Client;
import javax.ws.rs.client.ClientBuilder;
import javax.ws.rs.client.Invocation;
import javax.ws.rs.core.GenericType;
import javax.ws.rs.core.MediaType;
import java.io.IOException;
import java.net.ServerSocket;
import java.util.ArrayList;
import java.util.Arrays;
import java.util.Collections;
import java.util.List;
import java.util.Properties;
import java.util.concurrent.CountDownLatch;
import java.util.concurrent.TimeUnit;

import static io.confluent.examples.streams.microservices.util.MicroserviceTestUtils.getWithRetries;
import static junit.framework.TestCase.assertTrue;
import static org.hamcrest.MatcherAssert.assertThat;
import static org.hamcrest.core.IsCollectionContaining.hasItem;
import static org.hamcrest.core.IsEqual.equalTo;

/**
 * End-to-end integration test for {@link WordCountInteractiveQueriesExample}. Demonstrates
 * how you can programmatically query the REST API exposed by {@link WordCountInteractiveQueriesRestService}
 */
public class WordCountInteractiveQueriesExampleTest {

  @ClassRule
  public static final EmbeddedSingleNodeKafkaCluster CLUSTER = new EmbeddedSingleNodeKafkaCluster();
  private static final String WORD_COUNT = "interactive-queries-wordcount-example-word-count-repartition";
  private static final String WINDOWED_WORD_COUNT = "interactive-queries-wordcount-example-windowed-word-count-repartition";
  private static final String WORD_COUNT_OUTPUT = "interactive-queries-wordcount-example-word-count-changelog";
  private static final String WINDOWED_WORD_COUNT_OUTPUT = "interactive-queries-wordcount-example-windowed-word-count-changelog";

  @Rule
  public final TemporaryFolder temp = new TemporaryFolder();
  private KafkaStreams kafkaStreams;
  private WordCountInteractiveQueriesRestService proxy;

  @BeforeClass
  public static void createTopic() {
    CLUSTER.createTopic(WordCountInteractiveQueriesExample.TEXT_LINES_TOPIC, 2, 1);
    // The next two topics don't need to be created as they would be auto-created
    // by Kafka Streams, but it just makes the test more reliable if they already exist
    // as creating the topics causes a rebalance which closes the stores etc. So it makes
    // the timing quite difficult...
    CLUSTER.createTopic(WORD_COUNT, 2, 1);
    CLUSTER.createTopic(WINDOWED_WORD_COUNT, 2, 1);
  }

  @After
  public void shutdown() throws Exception {
    if (kafkaStreams != null) {
      kafkaStreams.close();
    }

    if (proxy != null) {
      proxy.stop();
    }
  }

  public static int randomFreeLocalPort() throws IOException {
    final ServerSocket s = new ServerSocket(0);
    final int port = s.getLocalPort();
    s.close();
    return port;
  }

  @Test
  public void shouldDemonstrateInteractiveQueries() throws Exception {
    final List<String> inputValues = Arrays.asList(
      "hello",
      "world",
      "world",
      "hello world",
      "all streams lead to kafka",
      "streams",
      "kafka streams");

    final Properties producerConfig = new Properties();
    producerConfig.put(ProducerConfig.BOOTSTRAP_SERVERS_CONFIG, CLUSTER.bootstrapServers());
    producerConfig.put(ProducerConfig.ACKS_CONFIG, "all");
    producerConfig.put(ProducerConfig.RETRIES_CONFIG, 0);
    producerConfig.put(ProducerConfig.KEY_SERIALIZER_CLASS_CONFIG, StringSerializer.class);
    producerConfig.put(ProducerConfig.VALUE_SERIALIZER_CLASS_CONFIG, StringSerializer.class);
    IntegrationTestUtils.produceValuesSynchronously(
        WordCountInteractiveQueriesExample.TEXT_LINES_TOPIC,
        inputValues,
        producerConfig);

    // Race condition caveat:  This two-step approach of finding a free port but not immediately
    // binding to it may cause occasional errors.
    final int port = randomFreeLocalPort();
    final String baseUrl = "http://localhost:" + port + "/state";

    kafkaStreams = WordCountInteractiveQueriesExample.createStreams(
      createStreamConfig(CLUSTER.bootstrapServers(), port, "one"));

    final CountDownLatch startupLatch = new CountDownLatch(1);
    kafkaStreams.setStateListener((newState, oldState) -> {
      if (newState == KafkaStreams.State.RUNNING && oldState == KafkaStreams.State.REBALANCING) {
        startupLatch.countDown();
      }
    });
    kafkaStreams.start();
    proxy = WordCountInteractiveQueriesExample.startRestProxy(kafkaStreams, port);

    assertTrue("streams failed to start within timeout", startupLatch.await(30, TimeUnit.SECONDS));

    final Client client = ClientBuilder.newClient();

    // Create a request to fetch all instances of HostStoreInfo
    final Invocation.Builder allInstancesRequest = client
      .target(baseUrl + "/instances")
      .request(MediaType.APPLICATION_JSON_TYPE);
    final List<HostStoreInfo> hostStoreInfo = fetchHostInfo(allInstancesRequest);

    assertThat(hostStoreInfo, hasItem(
      new HostStoreInfo("localhost", port, Sets.newHashSet("word-count", "windowed-word-count"))
    ));

    // Create a request to fetch all instances with word-count
    final Invocation.Builder wordCountInstancesRequest = client
      .target(baseUrl + "/instances/word-count")
      .request(MediaType.APPLICATION_JSON_TYPE);
    final List<HostStoreInfo>
        wordCountInstances = fetchHostInfo(wordCountInstancesRequest);

    assertThat(wordCountInstances, hasItem(
      new HostStoreInfo("localhost", port, Sets.newHashSet("word-count", "windowed-word-count"))
    ));

    Properties consumerConfig = new Properties();
    consumerConfig.put(ConsumerConfig.BOOTSTRAP_SERVERS_CONFIG, CLUSTER.bootstrapServers());
    consumerConfig.put(ConsumerConfig.KEY_DESERIALIZER_CLASS_CONFIG, ByteArrayDeserializer.class);
    consumerConfig.put(ConsumerConfig.VALUE_DESERIALIZER_CLASS_CONFIG, ByteArrayDeserializer.class);
    consumerConfig.put(ConsumerConfig.GROUP_ID_CONFIG, "wait-for-output-consumer");
    consumerConfig.put(ConsumerConfig.AUTO_OFFSET_RESET_CONFIG, "earliest");
    IntegrationTestUtils.waitUntilMinKeyValueRecordsReceived(consumerConfig, WORD_COUNT_OUTPUT, inputValues.size());
    IntegrationTestUtils.waitUntilMinKeyValueRecordsReceived(consumerConfig, WINDOWED_WORD_COUNT_OUTPUT, inputValues.size());

    // Fetch all key-value pairs from the word-count store
    final Invocation.Builder allRequest = client
      .target(baseUrl + "/keyvalues/word-count/all")
      .request(MediaType.APPLICATION_JSON_TYPE);

    final List<KeyValueBean> allValues = Arrays.asList(
      new KeyValueBean("all", 1L),
      new KeyValueBean("hello", 2L),
      new KeyValueBean("kafka", 2L),
      new KeyValueBean("lead", 1L),
      new KeyValueBean("streams", 3L),
      new KeyValueBean("to", 1L),
      new KeyValueBean("world", 3L));
    final List<KeyValueBean> all = fetchRangeOfValues(allRequest, allValues);
    assertThat(all, equalTo(allValues));

    // Fetch a range of key-value pairs from the word-count store
    final List<KeyValueBean> expectedRange = Arrays.asList(
      new KeyValueBean("all", 1L),
      new KeyValueBean("hello", 2L),
      new KeyValueBean("kafka", 2L));

    final Invocation.Builder request = client
      .target(baseUrl + "/keyvalues/word-count/range/all/kafka")
      .request(MediaType.APPLICATION_JSON_TYPE);
    final List<KeyValueBean> range = fetchRangeOfValues(request, expectedRange);

    assertThat(range, equalTo(expectedRange));

    // Find the instance of the Kafka Streams application that would have the key hello
    Invocation.Builder builder = client
      .target(baseUrl + "/instance/word-count/hello")
      .request(MediaType.APPLICATION_JSON_TYPE);
    final HostStoreInfo hostWithHelloKey = getWithRetries(builder, HostStoreInfo.class, 5);

    // Fetch the value for the key hello from the instance.
    builder = client
      .target(
        "http://" + hostWithHelloKey.getHost() +
        ":" + hostWithHelloKey.getPort() +
        "/state/keyvalue/word-count/hello")
      .request(MediaType.APPLICATION_JSON_TYPE);
    final KeyValueBean result = getWithRetries(builder, KeyValueBean.class, 5);

    assertThat(result, equalTo(new KeyValueBean("hello", 2L)));

    // fetch windowed values for a key

    builder = client
      .target(baseUrl + "/windowed/windowed-word-count/streams/0/" + System.currentTimeMillis())
      .request(MediaType.APPLICATION_JSON_TYPE);
    final List<KeyValueBean> windowedResult = MicroserviceTestUtils.getWithRetries(builder, new GenericType<List<KeyValueBean>>() {}, 5);

    assertThat(windowedResult.size(), equalTo(1));
    final KeyValueBean keyValueBean = windowedResult.get(0);
    assertTrue(keyValueBean.getKey().startsWith("streams"));
    assertThat(keyValueBean.getValue(), equalTo(3L));
  }

  /**
   * We fetch these in a loop as they are the first couple of requests
   * directly after KafkaStreams.start(), so it can take some time
   * for the group to stabilize and all stores/instances to be available
   */
  private List<HostStoreInfo> fetchHostInfo(final Invocation.Builder request) throws InterruptedException {
    List<HostStoreInfo> hostStoreInfo = MicroserviceTestUtils.getWithRetries(request, new GenericType<List<HostStoreInfo>>(){}, 5);
    final long until = System.currentTimeMillis() + 60000L;
    while (hostStoreInfo.isEmpty() ||
           hostStoreInfo.get(0).getStoreNames().size() != 2 && System.currentTimeMillis() < until) {
      Thread.sleep(10);
      hostStoreInfo = MicroserviceTestUtils.getWithRetries(request, new GenericType<List<HostStoreInfo>>() {}, 5);
    }
    return hostStoreInfo;
  }

  private List<KeyValueBean> fetchRangeOfValues(final Invocation.Builder request,
                                                final List<KeyValueBean> expectedResults) {
    List<KeyValueBean> results = new ArrayList<>();
    final long timeout = System.currentTimeMillis() + 10000L;
    while (!results.containsAll(expectedResults) && System.currentTimeMillis() < timeout) {
      try {
        results = MicroserviceTestUtils.getWithRetries(request, new GenericType<List<KeyValueBean>>() {}, 5);
      } catch (final NotFoundException e) {
        //
      }
    }
    Collections.sort(results, (o1, o2) -> o1.getKey().compareTo(o2.getKey()));
    return results;
  }

<<<<<<< HEAD
  private Properties createStreamConfig(final String bootStrap,
                                        final int port,
                                        final String stateDir) throws IOException {
    Properties streamsConfiguration = new Properties();
=======
  private Properties createStreamConfig(final String bootStrap, final int port, final String stateDir) throws IOException {
    final Properties streamsConfiguration = new Properties();
>>>>>>> bbb867d3
    // Give the Streams application a unique name.  The name must be unique in the Kafka cluster
    // against which the application is run.
    streamsConfiguration.put(StreamsConfig.APPLICATION_ID_CONFIG, "interactive-queries-wordcount-example");
    // Where to find Kafka broker(s).
    streamsConfiguration.put(StreamsConfig.BOOTSTRAP_SERVERS_CONFIG, bootStrap);
    // The host:port the embedded REST proxy will run on
    streamsConfiguration.put(StreamsConfig.APPLICATION_SERVER_CONFIG, "localhost:" + port);
    // The directory where the RocksDB State Stores will reside
    streamsConfiguration.put(StreamsConfig.STATE_DIR_CONFIG, temp.newFolder(stateDir).getPath());
    // Set the default key serde
    streamsConfiguration.put(StreamsConfig.DEFAULT_KEY_SERDE_CLASS_CONFIG, Serdes.String().getClass());
    // Set the default value serde
    streamsConfiguration.put(StreamsConfig.DEFAULT_VALUE_SERDE_CLASS_CONFIG, Serdes.String().getClass());
    streamsConfiguration.put(StreamsConfig.COMMIT_INTERVAL_MS_CONFIG, "100");
    streamsConfiguration.put(StreamsConfig.CACHE_MAX_BYTES_BUFFERING_CONFIG, "0");
    return streamsConfiguration;
  }
}<|MERGE_RESOLUTION|>--- conflicted
+++ resolved
@@ -166,7 +166,7 @@
       new HostStoreInfo("localhost", port, Sets.newHashSet("word-count", "windowed-word-count"))
     ));
 
-    Properties consumerConfig = new Properties();
+    final Properties consumerConfig = new Properties();
     consumerConfig.put(ConsumerConfig.BOOTSTRAP_SERVERS_CONFIG, CLUSTER.bootstrapServers());
     consumerConfig.put(ConsumerConfig.KEY_DESERIALIZER_CLASS_CONFIG, ByteArrayDeserializer.class);
     consumerConfig.put(ConsumerConfig.VALUE_DESERIALIZER_CLASS_CONFIG, ByteArrayDeserializer.class);
@@ -265,15 +265,10 @@
     return results;
   }
 
-<<<<<<< HEAD
   private Properties createStreamConfig(final String bootStrap,
                                         final int port,
                                         final String stateDir) throws IOException {
-    Properties streamsConfiguration = new Properties();
-=======
-  private Properties createStreamConfig(final String bootStrap, final int port, final String stateDir) throws IOException {
     final Properties streamsConfiguration = new Properties();
->>>>>>> bbb867d3
     // Give the Streams application a unique name.  The name must be unique in the Kafka cluster
     // against which the application is run.
     streamsConfiguration.put(StreamsConfig.APPLICATION_ID_CONFIG, "interactive-queries-wordcount-example");
