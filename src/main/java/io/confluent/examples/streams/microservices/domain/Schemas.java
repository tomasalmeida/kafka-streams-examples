--- conflicted
+++ resolved
@@ -59,11 +59,7 @@
 
   public static class Topics {
 
-<<<<<<< HEAD
-    public static final Map<String, Topic<?, ?>> ALL = new HashMap<>();
-=======
-    public final static Map<String, Topic> ALL = new HashMap<>();
->>>>>>> be647a03
+    public final static Map<String, Topic<?, ?>> ALL = new HashMap<>();
     public static Topic<String, Order> ORDERS;
     public static Topic<String, OrderEnriched> ORDERS_ENRICHED;
     public static Topic<String, Payment> PAYMENTS;
