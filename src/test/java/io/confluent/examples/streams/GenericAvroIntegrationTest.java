/*
 * Copyright Confluent Inc.
 *
 * Licensed under the Apache License, Version 2.0 (the "License");
 * you may not use this file except in compliance with the License.
 * You may obtain a copy of the License at
 *
 *    http://www.apache.org/licenses/LICENSE-2.0
 *
 * Unless required by applicable law or agreed to in writing, software
 * distributed under the License is distributed on an "AS IS" BASIS,
 * WITHOUT WARRANTIES OR CONDITIONS OF ANY KIND, either express or implied.
 * See the License for the specific language governing permissions and
 * limitations under the License.
 */
package io.confluent.examples.streams;

import io.confluent.examples.streams.utils.MockGenericAvroSerde;
import io.confluent.kafka.schemaregistry.client.MockSchemaRegistryClient;
import io.confluent.kafka.serializers.AbstractKafkaAvroSerDeConfig;
import io.confluent.kafka.serializers.KafkaAvroDeserializer;
import io.confluent.kafka.serializers.KafkaAvroSerializer;
import io.confluent.kafka.streams.serdes.avro.GenericAvroSerde;
import org.apache.avro.Schema;
import org.apache.avro.generic.GenericData;
import org.apache.avro.generic.GenericRecord;
import org.apache.kafka.clients.consumer.ConsumerConfig;
import org.apache.kafka.common.serialization.Serde;
import org.apache.kafka.common.serialization.Serdes;
import org.apache.kafka.streams.KeyValue;
import org.apache.kafka.streams.StreamsBuilder;
import org.apache.kafka.streams.StreamsConfig;
import org.apache.kafka.streams.TopologyTestDriver;
import org.apache.kafka.streams.kstream.KStream;
import org.apache.kafka.streams.kstream.Produced;
import org.junit.Test;

import java.util.Collections;
import java.util.List;
import java.util.Properties;
import java.util.stream.Collectors;

import static io.confluent.examples.streams.IntegrationTestUtils.mkEntry;
import static io.confluent.examples.streams.IntegrationTestUtils.mkMap;
import static org.assertj.core.api.Assertions.assertThat;

/**
 * End-to-end integration test that demonstrates how to work on Generic Avro data.
 * <p>
 * See {@link SpecificAvroIntegrationTest} for the equivalent Specific Avro integration test.
 */
public class GenericAvroIntegrationTest {

<<<<<<< HEAD
  @ClassRule
  public static final EmbeddedSingleNodeKafkaCluster CLUSTER = new EmbeddedSingleNodeKafkaCluster();

  private static final String inputTopic = "inputTopic";
  private static final String outputTopic = "outputTopic";

  @BeforeClass
  public static void startKafkaCluster() {
    CLUSTER.createTopic(inputTopic);
    CLUSTER.createTopic(outputTopic);
  }

=======
  private static String inputTopic = "inputTopic";
  private static String outputTopic = "outputTopic";

>>>>>>> 1d9d13a2
  @Test
  public void shouldRoundTripGenericAvroDataThroughKafka() throws Exception {
    final MockSchemaRegistryClient mockSchemaRegistryClient = new MockSchemaRegistryClient();

    final Schema schema = new Schema.Parser().parse(
      getClass().getResourceAsStream("/avro/io/confluent/examples/streams/wikifeed.avsc")
    );

    mockSchemaRegistryClient.register("inputTopic-value", schema);

    final GenericRecord record = new GenericData.Record(schema);
    record.put("user", "alice");
    record.put("is_new", true);
    record.put("content", "lorem ipsum");
    final List<GenericRecord> inputValues = Collections.singletonList(record);

    //
    // Step 1: Configure and start the processor topology.
    //
    final StreamsBuilder builder = new StreamsBuilder();

    final Properties streamsConfiguration = new Properties();
    streamsConfiguration.put(StreamsConfig.APPLICATION_ID_CONFIG, "generic-avro-integration-test");
    streamsConfiguration.put(StreamsConfig.BOOTSTRAP_SERVERS_CONFIG, "dummy config");
    streamsConfiguration.put(StreamsConfig.DEFAULT_KEY_SERDE_CLASS_CONFIG, Serdes.ByteArray().getClass().getName());
    streamsConfiguration.put("mock.schema.registry.client", mockSchemaRegistryClient);
    streamsConfiguration.put(StreamsConfig.DEFAULT_VALUE_SERDE_CLASS_CONFIG, MockGenericAvroSerde.class);
    streamsConfiguration.put(AbstractKafkaAvroSerDeConfig.SCHEMA_REGISTRY_URL_CONFIG, "dummy config");
    streamsConfiguration.put(ConsumerConfig.AUTO_OFFSET_RESET_CONFIG, "earliest");

    // Write the input data as-is to the output topic.
    //
    // Normally, because a) we have already configured the correct default serdes for keys and
    // values and b) the types for keys and values are the same for both the input topic and the
    // output topic, we would only need to define:
    //
    //   builder.stream(inputTopic).to(outputTopic);
    //
    // However, in the code below we intentionally override the default serdes in `to()` to
    // demonstrate how you can construct and configure a generic Avro serde manually.
    final Serde<String> stringSerde = Serdes.String();
    final Serde<GenericRecord> genericAvroSerde = new MockGenericAvroSerde(mockSchemaRegistryClient);
    // Note how we must manually call `configure()` on this serde to configure the schema registry
    // url.  This is different from the case of setting default serdes (see `streamsConfiguration`
    // above), which will be auto-configured based on the `StreamsConfiguration` instance.
    genericAvroSerde.configure(
        Collections.singletonMap(AbstractKafkaAvroSerDeConfig.SCHEMA_REGISTRY_URL_CONFIG, "dummy config"),
        /*isKey*/ false);
    final KStream<String, GenericRecord> stream = builder.stream(inputTopic);
    stream.to(outputTopic, Produced.with(stringSerde, genericAvroSerde));


    final TopologyTestDriver topologyTestDriver = new TopologyTestDriver(builder.build(), streamsConfiguration);

<<<<<<< HEAD
    //
    // Step 3: Verify the application's output data.
    //
    final Properties consumerConfig = new Properties();
    consumerConfig.put(ConsumerConfig.BOOTSTRAP_SERVERS_CONFIG, CLUSTER.bootstrapServers());
    consumerConfig.put(ConsumerConfig.GROUP_ID_CONFIG, "generic-avro-integration-test-standard-consumer");
    consumerConfig.put(ConsumerConfig.AUTO_OFFSET_RESET_CONFIG, "earliest");
    consumerConfig.put(ConsumerConfig.KEY_DESERIALIZER_CLASS_CONFIG, ByteArrayDeserializer.class);
    consumerConfig.put(ConsumerConfig.VALUE_DESERIALIZER_CLASS_CONFIG, KafkaAvroDeserializer.class);
    consumerConfig.put(AbstractKafkaAvroSerDeConfig.SCHEMA_REGISTRY_URL_CONFIG, CLUSTER.schemaRegistryUrl());
    final List<GenericRecord> actualValues = IntegrationTestUtils.waitUntilMinValuesRecordsReceived(
        consumerConfig,
        outputTopic,
        inputValues.size()
    );
    streams.close();
    assertEquals(inputValues, actualValues);
=======
    try {

      //
      // Step 2: Produce some input data to the input topic.
      //
      IntegrationTestUtils.produceKeyValuesSynchronously(
        inputTopic,
        inputValues.stream().map(v -> new KeyValue<>(null, (Object) v)).collect(Collectors.toList()),
        topologyTestDriver,
        new IntegrationTestUtils.NothingSerde<>(),
        new KafkaAvroSerializer(mockSchemaRegistryClient)
      );

      //
      // Step 3: Verify the application's output data.
      //
      final List<GenericRecord> actualValues = IntegrationTestUtils.drainStreamOutput(
        outputTopic,
        topologyTestDriver,
        new IntegrationTestUtils.NothingSerde<>(),
        new KafkaAvroDeserializer(mockSchemaRegistryClient)
      ).stream().map(kv -> (GenericRecord) kv.value).collect(Collectors.toList());
      assertThat(actualValues).isEqualTo(inputValues);
    } finally {
      topologyTestDriver.close();
    }
>>>>>>> 1d9d13a2
  }

}<|MERGE_RESOLUTION|>--- conflicted
+++ resolved
@@ -20,7 +20,6 @@
 import io.confluent.kafka.serializers.AbstractKafkaAvroSerDeConfig;
 import io.confluent.kafka.serializers.KafkaAvroDeserializer;
 import io.confluent.kafka.serializers.KafkaAvroSerializer;
-import io.confluent.kafka.streams.serdes.avro.GenericAvroSerde;
 import org.apache.avro.Schema;
 import org.apache.avro.generic.GenericData;
 import org.apache.avro.generic.GenericRecord;
@@ -40,8 +39,6 @@
 import java.util.Properties;
 import java.util.stream.Collectors;
 
-import static io.confluent.examples.streams.IntegrationTestUtils.mkEntry;
-import static io.confluent.examples.streams.IntegrationTestUtils.mkMap;
 import static org.assertj.core.api.Assertions.assertThat;
 
 /**
@@ -51,24 +48,9 @@
  */
 public class GenericAvroIntegrationTest {
 
-<<<<<<< HEAD
-  @ClassRule
-  public static final EmbeddedSingleNodeKafkaCluster CLUSTER = new EmbeddedSingleNodeKafkaCluster();
-
-  private static final String inputTopic = "inputTopic";
-  private static final String outputTopic = "outputTopic";
-
-  @BeforeClass
-  public static void startKafkaCluster() {
-    CLUSTER.createTopic(inputTopic);
-    CLUSTER.createTopic(outputTopic);
-  }
-
-=======
   private static String inputTopic = "inputTopic";
   private static String outputTopic = "outputTopic";
 
->>>>>>> 1d9d13a2
   @Test
   public void shouldRoundTripGenericAvroDataThroughKafka() throws Exception {
     final MockSchemaRegistryClient mockSchemaRegistryClient = new MockSchemaRegistryClient();
@@ -115,33 +97,14 @@
     // url.  This is different from the case of setting default serdes (see `streamsConfiguration`
     // above), which will be auto-configured based on the `StreamsConfiguration` instance.
     genericAvroSerde.configure(
-        Collections.singletonMap(AbstractKafkaAvroSerDeConfig.SCHEMA_REGISTRY_URL_CONFIG, "dummy config"),
-        /*isKey*/ false);
+      Collections.singletonMap(AbstractKafkaAvroSerDeConfig.SCHEMA_REGISTRY_URL_CONFIG, "dummy config"),
+      /*isKey*/ false);
     final KStream<String, GenericRecord> stream = builder.stream(inputTopic);
     stream.to(outputTopic, Produced.with(stringSerde, genericAvroSerde));
 
 
     final TopologyTestDriver topologyTestDriver = new TopologyTestDriver(builder.build(), streamsConfiguration);
 
-<<<<<<< HEAD
-    //
-    // Step 3: Verify the application's output data.
-    //
-    final Properties consumerConfig = new Properties();
-    consumerConfig.put(ConsumerConfig.BOOTSTRAP_SERVERS_CONFIG, CLUSTER.bootstrapServers());
-    consumerConfig.put(ConsumerConfig.GROUP_ID_CONFIG, "generic-avro-integration-test-standard-consumer");
-    consumerConfig.put(ConsumerConfig.AUTO_OFFSET_RESET_CONFIG, "earliest");
-    consumerConfig.put(ConsumerConfig.KEY_DESERIALIZER_CLASS_CONFIG, ByteArrayDeserializer.class);
-    consumerConfig.put(ConsumerConfig.VALUE_DESERIALIZER_CLASS_CONFIG, KafkaAvroDeserializer.class);
-    consumerConfig.put(AbstractKafkaAvroSerDeConfig.SCHEMA_REGISTRY_URL_CONFIG, CLUSTER.schemaRegistryUrl());
-    final List<GenericRecord> actualValues = IntegrationTestUtils.waitUntilMinValuesRecordsReceived(
-        consumerConfig,
-        outputTopic,
-        inputValues.size()
-    );
-    streams.close();
-    assertEquals(inputValues, actualValues);
-=======
     try {
 
       //
@@ -168,7 +131,6 @@
     } finally {
       topologyTestDriver.close();
     }
->>>>>>> 1d9d13a2
   }
 
 }