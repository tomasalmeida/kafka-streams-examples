/*
 * Copyright Confluent Inc.
 *
 * Licensed under the Apache License, Version 2.0 (the "License");
 * you may not use this file except in compliance with the License.
 * You may obtain a copy of the License at
 *
 *    http://www.apache.org/licenses/LICENSE-2.0
 *
 * Unless required by applicable law or agreed to in writing, software
 * distributed under the License is distributed on an "AS IS" BASIS,
 * WITHOUT WARRANTIES OR CONDITIONS OF ANY KIND, either express or implied.
 * See the License for the specific language governing permissions and
 * limitations under the License.
 */
package io.confluent.examples.streams;

import org.apache.kafka.clients.consumer.ConsumerConfig;
import org.apache.kafka.common.serialization.IntegerDeserializer;
import org.apache.kafka.common.serialization.IntegerSerializer;
import org.apache.kafka.common.serialization.Serdes;
import org.apache.kafka.streams.KeyValue;
import org.apache.kafka.streams.StreamsConfig;
import org.apache.kafka.streams.TopologyTestDriver;
import org.apache.kafka.test.TestUtils;
import org.junit.Test;

import java.util.Arrays;
import java.util.List;
import java.util.Properties;
import java.util.stream.Collectors;

import static org.assertj.core.api.Assertions.assertThat;

/**
 * End-to-end integration test that shows how to compute the sum of numbers, based on {@link
 * SumLambdaExample}.
 *
 * Note: This example uses lambda expressions and thus works with Java 8+ only.
 */
public class SumLambdaIntegrationTest {

<<<<<<< HEAD
  @ClassRule
  public static final EmbeddedSingleNodeKafkaCluster CLUSTER = new EmbeddedSingleNodeKafkaCluster();

  private static final String inputTopic = "inputTopic";
  private static final String outputTopic = "outputTopic";

  @BeforeClass
  public static void startKafkaCluster() {
    CLUSTER.createTopic(inputTopic);
    CLUSTER.createTopic(outputTopic);
  }
=======
  private static String inputTopic = SumLambdaExample.NUMBERS_TOPIC;
  private static String outputTopic = SumLambdaExample.SUM_OF_ODD_NUMBERS_TOPIC;
>>>>>>> b5a3eea8

  @Test
  public void shouldSumEvenNumbers() throws Exception {
    final List<Integer> inputValues = Arrays.asList(1, 2, 3, 4, 5, 6, 7, 8, 9, 10);
    final List<KeyValue<Integer, Integer>> expectedValues = Arrays.asList(
      new KeyValue<>(1, 1),
      new KeyValue<>(1, 4),
      new KeyValue<>(1, 9),
      new KeyValue<>(1, 16),
      new KeyValue<>(1, 25)
    );

    //
    // Step 1: Configure and start the processor topology.
    //
    final Properties streamsConfiguration = new Properties();
    streamsConfiguration.put(StreamsConfig.APPLICATION_ID_CONFIG, "sum-lambda-integration-test");
    streamsConfiguration.put(StreamsConfig.BOOTSTRAP_SERVERS_CONFIG, "dummy config");
    streamsConfiguration.put(StreamsConfig.DEFAULT_KEY_SERDE_CLASS_CONFIG, Serdes.Integer().getClass().getName());
    streamsConfiguration.put(StreamsConfig.DEFAULT_VALUE_SERDE_CLASS_CONFIG, Serdes.Integer().getClass().getName());
    // The commit interval for flushing records to state stores and downstream must be lower than
    // this integration test's timeout (30 secs) to ensure we observe the expected processing results.
    streamsConfiguration.put(StreamsConfig.COMMIT_INTERVAL_MS_CONFIG, 10 * 1000);
    streamsConfiguration.put(ConsumerConfig.AUTO_OFFSET_RESET_CONFIG, "earliest");
    // Use a temporary directory for storing state, which will be automatically removed after the test.
    streamsConfiguration.put(StreamsConfig.STATE_DIR_CONFIG, TestUtils.tempDirectory().getAbsolutePath());

    final TopologyTestDriver topologyTestDriver =
      new TopologyTestDriver(SumLambdaExample.getTopology(), streamsConfiguration);

    //
    // Step 2: Produce some input data to the input topic.
    //
    IntegrationTestUtils.produceKeyValuesSynchronously(
      inputTopic,
      inputValues.stream().map(i -> new KeyValue<Void, Integer>(null, i)).collect(Collectors.toList()),
      topologyTestDriver,
      new IntegrationTestUtils.NothingSerde<>(),
      new IntegerSerializer()
    );

    //
    // Step 3: Verify the application's output data.
    //
<<<<<<< HEAD
    final Properties consumerConfig = new Properties();
    consumerConfig.put(ConsumerConfig.BOOTSTRAP_SERVERS_CONFIG, CLUSTER.bootstrapServers());
    consumerConfig.put(ConsumerConfig.GROUP_ID_CONFIG, "sum-lambda-integration-test-standard-consumer");
    consumerConfig.put(ConsumerConfig.AUTO_OFFSET_RESET_CONFIG, "earliest");
    consumerConfig.put(ConsumerConfig.KEY_DESERIALIZER_CLASS_CONFIG, IntegerDeserializer.class);
    consumerConfig.put(ConsumerConfig.VALUE_DESERIALIZER_CLASS_CONFIG, IntegerDeserializer.class);
    final List<String> actualValues = IntegrationTestUtils.waitUntilMinValuesRecordsReceived(
        consumerConfig,
        outputTopic,
        expectedValues.size()
    );
    streams.close();
=======
    final List<KeyValue<Integer, Integer>> actualValues = IntegrationTestUtils.drainStreamOutput(
      outputTopic,
      topologyTestDriver,
      new IntegerDeserializer(),
      new IntegerDeserializer()
    );
>>>>>>> b5a3eea8
    assertThat(actualValues).isEqualTo(expectedValues);
  }

}<|MERGE_RESOLUTION|>--- conflicted
+++ resolved
@@ -40,25 +40,8 @@
  */
 public class SumLambdaIntegrationTest {
 
-<<<<<<< HEAD
-  @ClassRule
-  public static final EmbeddedSingleNodeKafkaCluster CLUSTER = new EmbeddedSingleNodeKafkaCluster();
-
-  private static final String inputTopic = "inputTopic";
-  private static final String outputTopic = "outputTopic";
-
-  @BeforeClass
-  public static void startKafkaCluster() {
-    CLUSTER.createTopic(inputTopic);
-    CLUSTER.createTopic(outputTopic);
-  }
-=======
-  private static String inputTopic = SumLambdaExample.NUMBERS_TOPIC;
-  private static String outputTopic = SumLambdaExample.SUM_OF_ODD_NUMBERS_TOPIC;
->>>>>>> b5a3eea8
-
   @Test
-  public void shouldSumEvenNumbers() throws Exception {
+  public void shouldSumEvenNumbers() {
     final List<Integer> inputValues = Arrays.asList(1, 2, 3, 4, 5, 6, 7, 8, 9, 10);
     final List<KeyValue<Integer, Integer>> expectedValues = Arrays.asList(
       new KeyValue<>(1, 1),
@@ -90,7 +73,7 @@
     // Step 2: Produce some input data to the input topic.
     //
     IntegrationTestUtils.produceKeyValuesSynchronously(
-      inputTopic,
+      SumLambdaExample.NUMBERS_TOPIC,
       inputValues.stream().map(i -> new KeyValue<Void, Integer>(null, i)).collect(Collectors.toList()),
       topologyTestDriver,
       new IntegrationTestUtils.NothingSerde<>(),
@@ -100,27 +83,12 @@
     //
     // Step 3: Verify the application's output data.
     //
-<<<<<<< HEAD
-    final Properties consumerConfig = new Properties();
-    consumerConfig.put(ConsumerConfig.BOOTSTRAP_SERVERS_CONFIG, CLUSTER.bootstrapServers());
-    consumerConfig.put(ConsumerConfig.GROUP_ID_CONFIG, "sum-lambda-integration-test-standard-consumer");
-    consumerConfig.put(ConsumerConfig.AUTO_OFFSET_RESET_CONFIG, "earliest");
-    consumerConfig.put(ConsumerConfig.KEY_DESERIALIZER_CLASS_CONFIG, IntegerDeserializer.class);
-    consumerConfig.put(ConsumerConfig.VALUE_DESERIALIZER_CLASS_CONFIG, IntegerDeserializer.class);
-    final List<String> actualValues = IntegrationTestUtils.waitUntilMinValuesRecordsReceived(
-        consumerConfig,
-        outputTopic,
-        expectedValues.size()
-    );
-    streams.close();
-=======
     final List<KeyValue<Integer, Integer>> actualValues = IntegrationTestUtils.drainStreamOutput(
-      outputTopic,
+      SumLambdaExample.SUM_OF_ODD_NUMBERS_TOPIC,
       topologyTestDriver,
       new IntegerDeserializer(),
       new IntegerDeserializer()
     );
->>>>>>> b5a3eea8
     assertThat(actualValues).isEqualTo(expectedValues);
   }
 
