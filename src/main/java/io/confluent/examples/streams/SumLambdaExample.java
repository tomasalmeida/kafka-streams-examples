--- conflicted
+++ resolved
@@ -50,11 +50,7 @@
  * Once packaged you can then run:
  * <pre>
  * {@code
-<<<<<<< HEAD
- * $ java -cp target/streams-examples-4.0.0-standalone.jar io.confluent.examples.streams.SumLambdaExample
-=======
- * $ java -cp target/kafka-streams-examples-3.3.0-standalone.jar io.confluent.examples.streams.SumLambdaExample
->>>>>>> c8e12c6e
+ * $ java -cp target/kafka-streams-examples-4.0.0-standalone.jar io.confluent.examples.streams.SumLambdaExample
  * }</pre>
  * 4) Write some input data to the source topic (e.g. via {@link SumLambdaExampleDriver}). The
  * already running example application (step 3) will automatically process this input data and write
@@ -63,11 +59,7 @@
  * {@code
  * # Here: Write input data using the example driver. Once the driver has stopped generating data,
  * # you can terminate it via `Ctrl-C`.
-<<<<<<< HEAD
- * $ java -cp target/streams-examples-4.0.0-standalone.jar io.confluent.examples.streams.SumLambdaExampleDriver
-=======
- * $ java -cp target/kafka-streams-examples-3.3.0-standalone.jar io.confluent.examples.streams.SumLambdaExampleDriver
->>>>>>> c8e12c6e
+ * $ java -cp target/kafka-streams-examples-4.0.0-standalone.jar io.confluent.examples.streams.SumLambdaExampleDriver
  * }</pre>
  * 5) Inspect the resulting data in the output topics, e.g. via {@code kafka-console-consumer}.
  * <pre>
