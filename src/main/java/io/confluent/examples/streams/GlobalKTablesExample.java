--- conflicted
+++ resolved
@@ -86,11 +86,7 @@
  * {@code
  * # Here: Write input data using the example driver. The driver will exit once it has received
  * # all EnrichedOrders
-<<<<<<< HEAD
- * $ java -cp target/kafka-streams-examples-6.1.1-0-standalone.jar io.confluent.examples.streams.GlobalKTablesExampleDriver
-=======
- * $ java -cp target/kafka-streams-examples-6.1.0-standalone.jar io.confluent.examples.streams.GlobalKTablesAndStoresExampleDriver
->>>>>>> cc3ff602
+ * $ java -cp target/kafka-streams-examples-6.1.1-0-standalone.jar io.confluent.examples.streams.GlobalKTablesAndStoresExampleDriver
  * }
  * </pre>
  * <p>
