--- conflicted
+++ resolved
@@ -407,13 +407,8 @@
     final String restPort = args.length > 4 ? args[4] : null;
 
     Schemas.configureSerdesWithSchemaRegistryUrl(schemaRegistryUrl);
-<<<<<<< HEAD
-    final OrdersService service = new OrdersService(restHostname, restPort == null ? 0 : Integer.valueOf(restPort));
+    final OrdersService service = new OrdersService(restHostname, restPort == null ? 0 : Integer.parseInt(restPort));
     service.start(bootstrapServers, "/tmp/kafka-streams");
-=======
-    final OrdersService service = new OrdersService(restHostname, restPort == null ? 0 : Integer.parseInt(restPort));
-    service.start(bootstrapServers);
->>>>>>> 8d96a6c6
     addShutdownHookAndBlock(service);
   }
 }