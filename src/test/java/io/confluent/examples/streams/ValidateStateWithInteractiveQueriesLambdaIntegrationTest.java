--- conflicted
+++ resolved
@@ -85,11 +85,7 @@
     //
     // Step 1: Configure and start the processor topology.
     //
-<<<<<<< HEAD
-    StreamsBuilder builder = new StreamsBuilder();
-=======
-    final KStreamBuilder builder = new KStreamBuilder();
->>>>>>> bbb867d3
+    final StreamsBuilder builder = new StreamsBuilder();
 
     final Properties streamsConfiguration = new Properties();
     streamsConfiguration.put(StreamsConfig.APPLICATION_ID_CONFIG, "validating-with-interactive-queries-integration-test");
@@ -106,7 +102,7 @@
     final KStream<String, Long> input = builder.stream(inputTopic);
 
     // rolling MAX() aggregation
-    String maxStore = "max-store";
+    final String maxStore = "max-store";
     input.groupByKey().aggregate(
         () -> Long.MIN_VALUE,
         (aggKey, value, aggregate) -> Math.max(value, aggregate),
@@ -114,8 +110,7 @@
     );
 
     // windowed MAX() aggregation
-<<<<<<< HEAD
-    String maxWindowStore = "max-window-store";
+    final String maxWindowStore = "max-window-store";
     input.groupByKey()
         .windowedBy(TimeWindows.of(TimeUnit.MINUTES.toMillis(1L)).until(TimeUnit.MINUTES.toMillis(5L)))
         .aggregate(
@@ -123,18 +118,7 @@
             (aggKey, value, aggregate) -> Math.max(value, aggregate),
             Materialized.as(maxWindowStore));
 
-    KafkaStreams streams = new KafkaStreams(builder.build(), streamsConfiguration);
-=======
-    input.groupByKey().aggregate(
-        () -> Long.MIN_VALUE,
-        (aggKey, value, aggregate) -> Math.max(value, aggregate),
-        TimeWindows.of(TimeUnit.MINUTES.toMillis(1L)).until(TimeUnit.MINUTES.toMillis(5L)),
-        Serdes.Long(),
-        "max-window-store"
-    );
-
-    final KafkaStreams streams = new KafkaStreams(builder, streamsConfiguration);
->>>>>>> bbb867d3
+    final KafkaStreams streams = new KafkaStreams(builder.build(), streamsConfiguration);
     streams.start();
 
     //
@@ -151,17 +135,10 @@
     //
     // Step 3: Validate the application's state by interactively querying its state stores.
     //
-<<<<<<< HEAD
-    ReadOnlyKeyValueStore<String, Long> keyValueStore =
+    final ReadOnlyKeyValueStore<String, Long> keyValueStore =
         IntegrationTestUtils.waitUntilStoreIsQueryable(maxStore, QueryableStoreTypes.keyValueStore(), streams);
-    ReadOnlyWindowStore<String, Long> windowStore =
+    final ReadOnlyWindowStore<String, Long> windowStore =
         IntegrationTestUtils.waitUntilStoreIsQueryable(maxWindowStore, QueryableStoreTypes.windowStore(), streams);
-=======
-    final ReadOnlyKeyValueStore<String, Long> keyValueStore =
-        IntegrationTestUtils.waitUntilStoreIsQueryable("max-store", QueryableStoreTypes.keyValueStore(), streams);
-    final ReadOnlyWindowStore<String, Long> windowStore =
-        IntegrationTestUtils.waitUntilStoreIsQueryable("max-window-store", QueryableStoreTypes.windowStore(), streams);
->>>>>>> bbb867d3
 
     // Wait a bit so that the input data can be fully processed to ensure that the stores can
     // actually be populated with data.  Running the build on (slow) Travis CI in particular
