#!/usr/bin/env groovy

docker_oraclejdk8 {
    dockerRepos = ['confluentinc/kafka-streams-examples']
    dockerRegistry = '368821881613.dkr.ecr.us-west-2.amazonaws.com/'
    dockerUpstreamRegistry = 'docker.io/'  // Temporary; use public images until new base images for trunk are published
    dockerUpstreamTag = 'latest'  // Temporary; use trunk-latest when available
    mvnPhase = 'package'  // streams examples integration-test needs host-based networking, won't work in CI as-is
    mvnSkipDeploy = true
<<<<<<< HEAD
    nodeLabel = 'docker-oraclejdk8-compose'
    slackChannel = '#streams-team'
    upstreamProjects = 'confluentinc/common'
=======
    // add for integration-test
    // nodeLabel = 'docker-oraclejdk8-compose'
>>>>>>> e09092db
    withPush = true
}<|MERGE_RESOLUTION|>--- conflicted
+++ resolved
@@ -7,13 +7,9 @@
     dockerUpstreamTag = 'latest'  // Temporary; use trunk-latest when available
     mvnPhase = 'package'  // streams examples integration-test needs host-based networking, won't work in CI as-is
     mvnSkipDeploy = true
-<<<<<<< HEAD
-    nodeLabel = 'docker-oraclejdk8-compose'
+    // add for integration-test
+    // nodeLabel = 'docker-oraclejdk8-compose'
     slackChannel = '#streams-team'
     upstreamProjects = 'confluentinc/common'
-=======
-    // add for integration-test
-    // nodeLabel = 'docker-oraclejdk8-compose'
->>>>>>> e09092db
     withPush = true
 }