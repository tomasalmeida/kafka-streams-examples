--- conflicted
+++ resolved
@@ -5,13 +5,9 @@
     mvnPhase = 'package'  // streams examples integration-test needs host-based networking, won't work in CI as-is
     mvnSkipDeploy = true
     upstreamProjects = 'confluentinc/rest-utils'
-<<<<<<< HEAD
     nodeLabel = 'docker-oraclejdk8-compose-swarm'
     cron = ''
     cpImages = true
     osTypes = ['deb9', 'ubi8']
-=======
-    withPush = true
     slackChannel = 'streams-oncall'
->>>>>>> 6170f869
 }