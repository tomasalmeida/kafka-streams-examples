/*
 * Copyright Confluent Inc.
 *
 * Licensed under the Apache License, Version 2.0 (the "License");
 * you may not use this file except in compliance with the License.
 * You may obtain a copy of the License at
 *
 *    http://www.apache.org/licenses/LICENSE-2.0
 *
 * Unless required by applicable law or agreed to in writing, software
 * distributed under the License is distributed on an "AS IS" BASIS,
 * WITHOUT WARRANTIES OR CONDITIONS OF ANY KIND, either express or implied.
 * See the License for the specific language governing permissions and
 * limitations under the License.
 */
package io.confluent.examples.streams;

import io.confluent.kafka.schemaregistry.client.SchemaRegistryClient;
import io.confluent.kafka.schemaregistry.testutil.MockSchemaRegistry;
import io.confluent.kafka.serializers.AbstractKafkaAvroSerDeConfig;
import io.confluent.kafka.serializers.KafkaAvroDeserializer;
import io.confluent.kafka.serializers.KafkaAvroSerializer;
import org.apache.avro.Schema;
import org.apache.avro.generic.GenericData;
import org.apache.avro.generic.GenericRecord;
import org.apache.kafka.clients.consumer.ConsumerConfig;
import org.apache.kafka.common.serialization.Serde;
import org.apache.kafka.common.serialization.Serdes;
import org.apache.kafka.streams.KeyValue;
import org.apache.kafka.streams.StreamsBuilder;
import org.apache.kafka.streams.StreamsConfig;
import org.apache.kafka.streams.TopologyTestDriver;
import org.apache.kafka.streams.kstream.KStream;
import org.apache.kafka.streams.kstream.Produced;
import org.junit.Test;

import java.util.Collections;
import java.util.List;
import java.util.Properties;
import java.util.stream.Collectors;

import static org.assertj.core.api.Assertions.assertThat;

/**
 * End-to-end integration test that demonstrates how to work on Generic Avro data.
 * <p>
 * See {@link SpecificAvroIntegrationTest} for the equivalent Specific Avro integration test.
 */
public class GenericAvroIntegrationTest {

  // A mocked schema registry for our serdes to use
  private static final String SCHEMA_REGISTRY_SCOPE = GenericAvroIntegrationTest.class.getName();
  private static final String MOCK_SCHEMA_REGISTRY_URL = "mock://" + SCHEMA_REGISTRY_SCOPE;


  private static String inputTopic = "inputTopic";
  private static String outputTopic = "outputTopic";

  @Test
  public void shouldRoundTripGenericAvroDataThroughKafka() throws Exception {

    final Schema schema = new Schema.Parser().parse(
      getClass().getResourceAsStream("/avro/io/confluent/examples/streams/wikifeed.avsc")
    );

    final SchemaRegistryClient schemaRegistryClient = MockSchemaRegistry.getClientForScope(SCHEMA_REGISTRY_SCOPE);

    schemaRegistryClient.register("inputTopic-value", schema);

    final GenericRecord record = new GenericData.Record(schema);
    record.put("user", "alice");
    record.put("is_new", true);
    record.put("content", "lorem ipsum");
    final List<GenericRecord> inputValues = Collections.singletonList(record);

    //
    // Step 1: Configure and start the processor topology.
    //
    final StreamsBuilder builder = new StreamsBuilder();

    final Properties streamsConfiguration = new Properties();
    streamsConfiguration.put(StreamsConfig.APPLICATION_ID_CONFIG, "generic-avro-integration-test");
    streamsConfiguration.put(StreamsConfig.BOOTSTRAP_SERVERS_CONFIG, "dummy config");
    streamsConfiguration.put(StreamsConfig.DEFAULT_KEY_SERDE_CLASS_CONFIG, Serdes.ByteArray().getClass().getName());
    streamsConfiguration.put(StreamsConfig.DEFAULT_VALUE_SERDE_CLASS_CONFIG, GenericAvroSerde.class);
    streamsConfiguration.put(AbstractKafkaAvroSerDeConfig.SCHEMA_REGISTRY_URL_CONFIG, MOCK_SCHEMA_REGISTRY_URL);
    streamsConfiguration.put(ConsumerConfig.AUTO_OFFSET_RESET_CONFIG, "earliest");

    // Write the input data as-is to the output topic.
    //
    // Normally, because a) we have already configured the correct default serdes for keys and
    // values and b) the types for keys and values are the same for both the input topic and the
    // output topic, we would only need to define:
    //
    //   builder.stream(inputTopic).to(outputTopic);
    //
    // However, in the code below we intentionally override the default serdes in `to()` to
    // demonstrate how you can construct and configure a generic Avro serde manually.
    final Serde<String> stringSerde = Serdes.String();
    final Serde<GenericRecord> genericAvroSerde = new GenericAvroSerde();
    // Note how we must manually call `configure()` on this serde to configure the schema registry.
    // This is different from the case of setting default serdes (see `streamsConfiguration`
    // above), which will be auto-configured based on the `StreamsConfiguration` instance.
    genericAvroSerde.configure(
<<<<<<< HEAD
      Collections.singletonMap(AbstractKafkaAvroSerDeConfig.SCHEMA_REGISTRY_URL_CONFIG, "dummy config"),
      /*isKey*/ false);
=======
        Collections.singletonMap(AbstractKafkaAvroSerDeConfig.SCHEMA_REGISTRY_URL_CONFIG, MOCK_SCHEMA_REGISTRY_URL),
        /*isKey*/ false);
>>>>>>> a2b04202
    final KStream<String, GenericRecord> stream = builder.stream(inputTopic);
    stream.to(outputTopic, Produced.with(stringSerde, genericAvroSerde));


    final TopologyTestDriver topologyTestDriver = new TopologyTestDriver(builder.build(), streamsConfiguration);

    try {

      //
      // Step 2: Produce some input data to the input topic.
      //
      IntegrationTestUtils.produceKeyValuesSynchronously(
        inputTopic,
        inputValues.stream().map(v -> new KeyValue<>(null, (Object) v)).collect(Collectors.toList()),
        topologyTestDriver,
        new IntegrationTestUtils.NothingSerde<>(),
        new KafkaAvroSerializer(schemaRegistryClient)
      );

      //
      // Step 3: Verify the application's output data.
      //
      final List<GenericRecord> actualValues = IntegrationTestUtils.drainStreamOutput(
        outputTopic,
        topologyTestDriver,
        new IntegrationTestUtils.NothingSerde<>(),
        new KafkaAvroDeserializer(schemaRegistryClient)
      ).stream().map(kv -> (GenericRecord) kv.value).collect(Collectors.toList());
      assertThat(actualValues).isEqualTo(inputValues);
    } finally {
      topologyTestDriver.close();
      MockSchemaRegistry.dropScope(SCHEMA_REGISTRY_SCOPE);
    }
  }

}<|MERGE_RESOLUTION|>--- conflicted
+++ resolved
@@ -20,6 +20,7 @@
 import io.confluent.kafka.serializers.AbstractKafkaAvroSerDeConfig;
 import io.confluent.kafka.serializers.KafkaAvroDeserializer;
 import io.confluent.kafka.serializers.KafkaAvroSerializer;
+import io.confluent.kafka.streams.serdes.avro.GenericAvroSerde;
 import org.apache.avro.Schema;
 import org.apache.avro.generic.GenericData;
 import org.apache.avro.generic.GenericRecord;
@@ -102,13 +103,8 @@
     // This is different from the case of setting default serdes (see `streamsConfiguration`
     // above), which will be auto-configured based on the `StreamsConfiguration` instance.
     genericAvroSerde.configure(
-<<<<<<< HEAD
-      Collections.singletonMap(AbstractKafkaAvroSerDeConfig.SCHEMA_REGISTRY_URL_CONFIG, "dummy config"),
+      Collections.singletonMap(AbstractKafkaAvroSerDeConfig.SCHEMA_REGISTRY_URL_CONFIG, MOCK_SCHEMA_REGISTRY_URL),
       /*isKey*/ false);
-=======
-        Collections.singletonMap(AbstractKafkaAvroSerDeConfig.SCHEMA_REGISTRY_URL_CONFIG, MOCK_SCHEMA_REGISTRY_URL),
-        /*isKey*/ false);
->>>>>>> a2b04202
     final KStream<String, GenericRecord> stream = builder.stream(inputTopic);
     stream.to(outputTopic, Produced.with(stringSerde, genericAvroSerde));
 
