/**
  * Copyright 2016 Confluent Inc.
  *
  * Licensed under the Apache License, Version 2.0 (the "License");
  * you may not use this file except in compliance with the License.
  * You may obtain a copy of the License at
  *
  * http://www.apache.org/licenses/LICENSE-2.0
  *
  * Unless required by applicable law or agreed to in writing, software
  * distributed under the License is distributed on an "AS IS" BASIS,
  * WITHOUT WARRANTIES OR CONDITIONS OF ANY KIND, either express or implied.
  * See the License for the specific language governing permissions and
  * limitations under the License.
  */
package io.confluent.examples.streams

import java.util.Properties

import org.apache.kafka.common.serialization._
import org.apache.kafka.streams._
import org.apache.kafka.streams.kstream.{KStream, KStreamBuilder}

/**
  * Demonstrates how to perform simple, state-less transformations via map functions.
  * Same as [[MapFunctionLambdaExample]] but in Scala.
  *
  * Use cases include e.g. basic data sanitization, data anonymization by obfuscating sensitive data
  * fields (such as personally identifiable information aka PII).  This specific example reads
  * incoming text lines and converts each text line to all-uppercase.
  *
  * Requires a version of Scala that supports Java 8 and SAM / Java lambda (e.g. Scala 2.11 with
  * `-Xexperimental` compiler flag, or 2.12).
  *
  * HOW TO RUN THIS EXAMPLE
  *
  * 1) Start Zookeeper and Kafka.
  * Please refer to <a href='http://docs.confluent.io/current/quickstart.html#quickstart'>QuickStart</a>.
  *
  * 2) Create the input and output topics used by this example.
  *
  * {{{
  * $ bin/kafka-topics --create --topic TextLinesTopic --zookeeper localhost:2181 --partitions 1 --replication-factor 1
  * $ bin/kafka-topics --create --topic UppercasedTextLinesTopic --zookeeper localhost:2181 --partitions 1 --replication-factor 1
  * $ bin/kafka-topics --create --topic OriginalAndUppercasedTopic --zookeeper localhost:2181 --partitions 1 --replication-factor 1
  * }}}
  *
  * Note: The above commands are for the Confluent Platform. For Apache Kafka it should be
  * `bin/kafka-topics.sh ...`.
  *
  * 3) Start this example application either in your IDE or on the command line.
  *
  * If via the command line please refer to
  * <a href='https://github.com/confluentinc/examples/tree/master/kafka-streams#packaging-and-running'>Packaging</a>.
  * Once packaged you can then run:
  *
  * {{{
<<<<<<< HEAD
  * $ java -cp target/kafka-streams-examples-4.0.0-standalone.jar io.confluent.examples.streams.MapFunctionScalaExample
=======
  * $ java -cp target/kafka-streams-examples-3.3.1-SNAPSHOT-standalone.jar io.confluent.examples.streams.MapFunctionScalaExample
>>>>>>> 3acb03d6
  * }
  * }}}
  *
  * 4) Write some input data to the source topics (e.g. via `kafka-console-producer`.  The already
  * running example application (step 3) will automatically process this input data and write the
  * results to the output topics.
  *
  * {{{
  * # Start the console producer.  You can then enter input data by writing some line of text,
  * # followed by ENTER:
  * #
  * #   hello kafka streams<ENTER>
  * #   all streams lead to kafka<ENTER>
  * #
  * # Every line you enter will become the value of a single Kafka message.
  * $ bin/kafka-console-producer --broker-list localhost:9092 --topic TextLinesTopic
  * }}}
  *
  * 5) Inspect the resulting data in the output topics, e.g. via `kafka-console-consumer`.
  *
  * {{{
  * $ bin/kafka-console-consumer --new-consumer --bootstrap-server localhost:9092 --topic UppercasedTextLinesTopic --from-beginning
  * $ bin/kafka-console-consumer --new-consumer --bootstrap-server localhost:9092 --topic OriginalAndUppercasedTopic --from-beginning
  * }}}
  *
  * You should see output data similar to:
  * {{{
  * HELLO KAFKA STREAMS
  * ALL STREAMS LEAD TO KAFKA
  * }}}
  *
  * 6) Once you're done with your experiments, you can stop this example via `Ctrl-C`.  If needed,
  * also stop the Kafka broker (`Ctrl-C`), and only then stop the ZooKeeper instance (`Ctrl-C`).
  */
object MapFunctionScalaExample {

  def main(args: Array[String]) {
    val bootstrapServers = if (args.length > 0) args(0) else "localhost:9092"
    val builder = new KStreamBuilder

    val streamingConfig = {
      val settings = new Properties
      settings.put(StreamsConfig.APPLICATION_ID_CONFIG, "map-function-scala-example")
      settings.put(StreamsConfig.BOOTSTRAP_SERVERS_CONFIG, bootstrapServers)
      // Specify default (de)serializers for record keys and for record values.
      settings.put(StreamsConfig.DEFAULT_KEY_SERDE_CLASS_CONFIG, Serdes.ByteArray.getClass.getName)
      settings.put(StreamsConfig.DEFAULT_VALUE_SERDE_CLASS_CONFIG, Serdes.String.getClass.getName)
      settings
    }

    val stringSerde: Serde[String] = Serdes.String()

    // Read the input Kafka topic into a KStream instance.
    val textLines: KStream[Array[Byte], String] = builder.stream("TextLinesTopic")

    // Variant 1: using `mapValues`
    val uppercasedWithMapValues: KStream[Array[Byte], String] = textLines.mapValues(_.toUpperCase())

    // Write (i.e. persist) the results to a new Kafka topic called "UppercasedTextLinesTopic".
    //
    // In this case we can rely on the default serializers for keys and values because their data
    // types did not change, i.e. we only need to provide the name of the output topic.
    uppercasedWithMapValues.to("UppercasedTextLinesTopic")

    // We are using implicit conversions to convert Scala's `Tuple2` into Kafka Streams' `KeyValue`.
    // This allows us to write streams transformations as, for example:
    //
    //    map((key, value) => (key, value.toUpperCase())
    //
    // instead of the more verbose
    //
    //    map((key, value) => new KeyValue(key, value.toUpperCase())
    //
    import KeyValueImplicits._

    // Variant 2: using `map`, modify value only (equivalent to variant 1)
    val uppercasedWithMap: KStream[Array[Byte], String] = textLines.map((key, value) => (key, value.toUpperCase()))

    // Variant 3: using `map`, modify both key and value
    //
    // Note: Whether, in general, you should follow this artificial example and store the original
    //       value in the key field is debatable and depends on your use case.  If in doubt, don't
    //       do it.
    val originalAndUppercased: KStream[String, String] = textLines.map((key, value) => (value, value.toUpperCase()))

    // Write the results to a new Kafka topic "OriginalAndUppercasedTopic".
    //
    // In this case we must explicitly set the correct serializers because the default serializers
    // (cf. streaming configuration) do not match the type of this particular KStream instance.
    originalAndUppercased.to(stringSerde, stringSerde, "OriginalAndUppercasedTopic")

    val stream: KafkaStreams = new KafkaStreams(builder, streamingConfig)
    stream.start()
  }

}<|MERGE_RESOLUTION|>--- conflicted
+++ resolved
@@ -55,12 +55,7 @@
   * Once packaged you can then run:
   *
   * {{{
-<<<<<<< HEAD
-  * $ java -cp target/kafka-streams-examples-4.0.0-standalone.jar io.confluent.examples.streams.MapFunctionScalaExample
-=======
-  * $ java -cp target/kafka-streams-examples-3.3.1-SNAPSHOT-standalone.jar io.confluent.examples.streams.MapFunctionScalaExample
->>>>>>> 3acb03d6
-  * }
+  * $ java -cp target/kafka-streams-examples-4.0.0-SNAPSHOT-standalone.jar io.confluent.examples.streams.MapFunctionScalaExample
   * }}}
   *
   * 4) Write some input data to the source topics (e.g. via `kafka-console-producer`.  The already
