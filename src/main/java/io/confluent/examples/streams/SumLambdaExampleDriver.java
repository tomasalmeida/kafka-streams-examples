--- conflicted
+++ resolved
@@ -38,11 +38,7 @@
  * Once packaged you can then run:
  * <pre>
  * {@code
-<<<<<<< HEAD
- * $ java -cp target/streams-examples-4.0.0-standalone.jar io.confluent.examples.streams.SumLambdaExampleDriver
-=======
- * $ java -cp target/kafka-streams-examples-3.3.0-standalone.jar io.confluent.examples.streams.SumLambdaExampleDriver
->>>>>>> c8e12c6e
+ * $ java -cp target/kafka-streams-examples-4.0.0-standalone.jar io.confluent.examples.streams.SumLambdaExampleDriver
  * }</pre>
  * You should terminate with {@code Ctrl-C}.
  * Please refer to {@link SumLambdaExample} for instructions on running the example.
